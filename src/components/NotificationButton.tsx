'use client';

import { useState, useEffect } from 'react';
import { Bell, BellOff, ChevronRight } from 'lucide-react';
import { trpc } from '@/providers/trpc-provider';
import { toast } from 'sonner';
import { Button } from '@/components/ui/button';
import {
    DropdownMenu,
    DropdownMenuContent,
    DropdownMenuItem,
    DropdownMenuTrigger,
} from '@/components/ui/dropdown-menu';

interface NotificationButtonProps {
    variant?: 'popover' | 'default';
}

export function NotificationButton({
    variant = 'default',
}: NotificationButtonProps) {
    const [isSupported, setIsSupported] = useState(false);

    const { data: subscriptionStatus, refetch: refetchStatus } =
        trpc.chat.getSubscriptionStatus.useQuery();

    const subscribeMutation = trpc.chat.subscribeToPush.useMutation({
        onSuccess: () => {
            toast.success('Push notifications enabled!');
            refetchStatus();
        },
        onError: (error) => {
            toast.error('Failed to enable notifications: ' + error.message);
        },
    });

    const unsubscribeMutation = trpc.chat.unsubscribeFromPush.useMutation({
        onSuccess: () => {
            toast.success('Push notifications disabled');
            refetchStatus();
        },
        onError: (error) => {
            toast.error('Failed to disable notifications: ' + error.message);
        },
    });

    useEffect(() => {
        setIsSupported('serviceWorker' in navigator && 'PushManager' in window);
    }, []);

    const handleSubscribe = async () => {
        console.log('handleSubscribe called');
        if (!isSupported) {
            toast.error('Push notifications are not supported in this browser');
            return;
        }

        try {
            let permission = Notification.permission;
            if (permission === 'default') {
                permission = await Notification.requestPermission();
            }

            if (permission !== 'granted') {
                toast.error('Permission denied for notifications');
                return;
            }

            if (!('serviceWorker' in navigator)) {
                throw new Error('Service Worker not supported');
            }

            let registration: ServiceWorkerRegistration;
            const existingRegistration =
                await navigator.serviceWorker.getRegistration();

            if (existingRegistration) {
                registration = existingRegistration;
            } else {
                registration = await navigator.serviceWorker.register('/sw.js');
            }

            const readyPromise = navigator.serviceWorker.ready;
            const timeoutPromise = new Promise<never>((_, reject) =>
                setTimeout(
                    () => reject(new Error('Service worker ready timeout')),
                    10000,
                ),
            );

            registration = await Promise.race([readyPromise, timeoutPromise]);

            if (!registration.pushManager) {
                throw new Error('Push manager unavailable');
            }

            const vapidKey = process.env.NEXT_PUBLIC_VAPID_PUBLIC_KEY;
            if (!vapidKey) {
                throw new Error('VAPID key not configured');
            }

            const applicationServerKey = urlBase64ToUint8Array(vapidKey);

            let subscription = await registration.pushManager.getSubscription();

            if (!subscription) {
                subscription = await registration.pushManager.subscribe({
                    userVisibleOnly: true,
                    applicationServerKey:
                        applicationServerKey.buffer as ArrayBuffer,
                });
            }

            const subscriptionData = {
                endpoint: subscription.endpoint,
                p256dh: arrayBufferToBase64(subscription.getKey('p256dh')!),
                auth: arrayBufferToBase64(subscription.getKey('auth')!),
            };

            await subscribeMutation.mutateAsync(subscriptionData);
        } catch (error) {
            if (error instanceof Error) {
                if (error.name === 'NotSupportedError') {
                    toast.error('Push messaging is not supported');
                } else if (error.name === 'NotAllowedError') {
                    toast.error('Permission not granted for notifications');
                } else if (error.name === 'AbortError') {
                    toast.error('Subscription was aborted');
                } else {
                    toast.error(
                        `Failed to enable notifications: ${error.message}`,
                    );
                }
            } else {
                toast.error('Failed to enable notifications');
            }
        }
    };

    const handleUnsubscribe = async () => {
        try {
            const registration = await navigator.serviceWorker.ready;
            const subscription =
                await registration.pushManager.getSubscription();

            if (subscription) {
                await subscription.unsubscribe();
            }

            await unsubscribeMutation.mutateAsync();
        } catch (error) {
            toast.error('Failed to disable notifications');
        }
    };

    const getNotificationIcon = () => {
        return subscriptionStatus?.isSubscribed ? (
            <BellOff className="h-4 w-4" />
        ) : (
            <Bell className="h-4 w-4" />
        );
    };

    const getNotificationLabel = () => {
        return subscriptionStatus?.isSubscribed ? 'On' : 'Off';
    };

    const isLoading =
        subscribeMutation.isPending || unsubscribeMutation.isPending;

    if (!isSupported) {
        return null;
    }

    if (variant === 'popover') {
        return (
            <DropdownMenu>
                <DropdownMenuTrigger asChild>
                    <button
                        className="flex w-full items-center justify-between space-x-2 rounded-md p-2 text-sm hover:bg-gray-100 dark:hover:bg-gray-800"
                        disabled={isLoading}
                    >
                        <div className="flex items-center space-x-2">
                            {getNotificationIcon()}
                            <span>Notifications: {getNotificationLabel()}</span>
                        </div>
                        <ChevronRight className="h-4 w-4" />
                    </button>
                </DropdownMenuTrigger>
                <DropdownMenuContent align="end" side="right">
                    <DropdownMenuItem
                        onClick={handleSubscribe}
                        disabled={isLoading || subscriptionStatus?.isSubscribed}
                    >
                        <Bell className="mr-2 h-4 w-4" />
                        Turn On
                    </DropdownMenuItem>
                    <DropdownMenuItem
                        onClick={handleUnsubscribe}
                        disabled={
                            isLoading || !subscriptionStatus?.isSubscribed
                        }
                    >
                        <BellOff className="mr-2 h-4 w-4" />
                        Turn Off
                    </DropdownMenuItem>
                </DropdownMenuContent>
            </DropdownMenu>
        );
    }

    return (
<<<<<<< HEAD
        <DropdownMenu>
            <DropdownMenuTrigger asChild>
                <Button
                    variant="outline"
                    size="sm"
                    className="flex items-center gap-2"
                    disabled={isLoading}
                >
                    {getNotificationIcon()}
                    <span>{getNotificationLabel()}</span>
                    <ChevronRight className="h-4 w-4" />
                </Button>
            </DropdownMenuTrigger>
            <DropdownMenuContent align="end">
                <DropdownMenuItem
                    onClick={handleSubscribe}
                    disabled={isLoading || subscriptionStatus?.isSubscribed}
                >
                    <Bell className="mr-2 h-4 w-4" />
                    Turn On
                </DropdownMenuItem>
                <DropdownMenuItem
                    onClick={handleUnsubscribe}
                    disabled={isLoading || !subscriptionStatus?.isSubscribed}
                >
                    <BellOff className="mr-2 h-4 w-4" />
                    Turn Off
                </DropdownMenuItem>
            </DropdownMenuContent>
        </DropdownMenu>
=======
        <button
            onClick={handleClick}
            disabled={isLoading}
            className="hover:bg-muted rounded-md p-2 transition-colors disabled:cursor-not-allowed disabled:opacity-50"
            title={
                subscriptionStatus?.isSubscribed
                    ? 'Disable notifications'
                    : 'Enable notifications'
            }
        >
            {subscriptionStatus?.isSubscribed ? (
                <BellOff className="text-muted-foreground h-4 w-4" />
            ) : (
                <Bell className="text-muted-foreground h-4 w-4" />
            )}
        </button>
>>>>>>> 2341262c
    );
}

function arrayBufferToBase64(buffer: ArrayBuffer): string {
    const bytes = new Uint8Array(buffer);
    let binary = '';
    for (let i = 0; i < bytes.byteLength; i++) {
        binary += String.fromCharCode(bytes[i]);
    }
    return btoa(binary);
}

function urlBase64ToUint8Array(base64String: string): Uint8Array {
    try {
        const padding = '='.repeat((4 - (base64String.length % 4)) % 4);
        const base64 = (base64String + padding)
            .replace(/-/g, '+')
            .replace(/_/g, '/');

        const rawData = window.atob(base64);
        const outputArray = new Uint8Array(rawData.length);

        for (let i = 0; i < rawData.length; ++i) {
            outputArray[i] = rawData.charCodeAt(i);
        }
        return outputArray;
    } catch (error) {
        const rawData = window.atob(base64String);
        const outputArray = new Uint8Array(rawData.length);
        for (let i = 0; i < rawData.length; ++i) {
            outputArray[i] = rawData.charCodeAt(i);
        }
        return outputArray;
    }
}<|MERGE_RESOLUTION|>--- conflicted
+++ resolved
@@ -106,8 +106,7 @@
             if (!subscription) {
                 subscription = await registration.pushManager.subscribe({
                     userVisibleOnly: true,
-                    applicationServerKey:
-                        applicationServerKey.buffer as ArrayBuffer,
+                    applicationServerKey: applicationServerKey,
                 });
             }
 
@@ -210,7 +209,6 @@
     }
 
     return (
-<<<<<<< HEAD
         <DropdownMenu>
             <DropdownMenuTrigger asChild>
                 <Button
@@ -241,24 +239,6 @@
                 </DropdownMenuItem>
             </DropdownMenuContent>
         </DropdownMenu>
-=======
-        <button
-            onClick={handleClick}
-            disabled={isLoading}
-            className="hover:bg-muted rounded-md p-2 transition-colors disabled:cursor-not-allowed disabled:opacity-50"
-            title={
-                subscriptionStatus?.isSubscribed
-                    ? 'Disable notifications'
-                    : 'Enable notifications'
-            }
-        >
-            {subscriptionStatus?.isSubscribed ? (
-                <BellOff className="text-muted-foreground h-4 w-4" />
-            ) : (
-                <Bell className="text-muted-foreground h-4 w-4" />
-            )}
-        </button>
->>>>>>> 2341262c
     );
 }
 
