--- conflicted
+++ resolved
@@ -6,7 +6,6 @@
 import { useSession, signOut } from '@/server/auth/client';
 import { Button } from '@/components/ui/button';
 import { ThemeToggle } from '@/components/ui/theme-toggle';
-<<<<<<< HEAD
 import {
     Globe,
     Menu,
@@ -17,30 +16,17 @@
     Eye,
     Building,
 } from 'lucide-react';
-=======
-import { Globe, Menu, X, User, LogOut, Settings } from 'lucide-react';
->>>>>>> 2341262c
 import { ChatButton } from '@/components/chat-button';
 import { useChat } from '@/providers/chat-provider';
 import { NotificationButton } from './NotificationButton';
 import { ViewNotificationButton } from './ViewNotificationButton';
 import {
-<<<<<<< HEAD
     Popover,
     PopoverContent,
     PopoverTrigger,
 } from '@/components/ui/popover';
 import { Avatar, AvatarFallback, AvatarImage } from '@/components/ui/avatar';
 import { usePermission } from '@/hooks/use-permission';
-=======
-    DropdownMenu,
-    DropdownMenuContent,
-    DropdownMenuItem,
-    DropdownMenuTrigger,
-    DropdownMenuSeparator,
-} from '@/components/ui/dropdown-menu';
-import { Avatar, AvatarFallback } from '@/components/ui/avatar';
->>>>>>> 2341262c
 
 export function Navbar() {
     const { data: session } = useSession();
@@ -70,31 +56,26 @@
         return pathname.startsWith(path);
     };
 
-<<<<<<< HEAD
-=======
-    // Get the active link style - Reddit-inspired
->>>>>>> 2341262c
     const getNavLinkClass = (path: string) => {
-        const baseClass =
-            'inline-flex items-center px-3 py-2 text-sm font-medium rounded-full transition-colors';
-        const activeClass = 'bg-muted text-foreground';
+        const baseClass = 'inline-flex items-center px-1 pt-1 border-b-2';
+        const activeClass =
+            'border-black text-black font-medium dark:border-white dark:text-white';
         const inactiveClass =
-            'text-muted-foreground hover:text-foreground hover:bg-muted/50';
+            'border-transparent text-gray-900 dark:text-gray-100 hover:border-gray-300 dark:hover:border-gray-700';
 
         return `${baseClass} ${isActive(path) ? activeClass : inactiveClass}`;
     };
 
     const getMobileNavLinkClass = (path: string) => {
-        const baseClass =
-            'flex items-center px-4 py-3 text-base font-medium rounded-lg transition-colors';
-        const activeClass = 'bg-muted text-foreground';
+        const baseClass = 'block px-3 py-2 rounded-md text-base font-medium';
+        const activeClass =
+            'bg-blue-50 text-blue-600 dark:bg-blue-900 dark:text-white';
         const inactiveClass =
-            'text-muted-foreground hover:text-foreground hover:bg-muted/50';
+            'text-gray-900 dark:text-gray-100 hover:bg-gray-100 dark:hover:bg-gray-800';
 
         return `${baseClass} ${isActive(path) ? activeClass : inactiveClass}`;
     };
 
-<<<<<<< HEAD
     const getUserInitials = (email: string) => {
         return email.split('@')[0].charAt(0).toUpperCase();
     };
@@ -502,207 +483,5 @@
                 </div>
             </div>
         </nav>
-=======
-
-    const getUserInitials = (email: string) => {
-        return email.substring(0, 2).toUpperCase();
-    };
-
-    return (
-        <header className="border-border bg-background/95 supports-[backdrop-filter]:bg-background/60 sticky top-0 z-50 w-full border-b backdrop-blur">
-            <div className="container mx-auto flex h-14 max-w-screen-2xl items-center px-4">
-                {/* Logo */}
-                <div className="mr-6 flex items-center space-x-2">
-                    <Link href="/" className="flex items-center space-x-2">
-                        <div className="bg-primary text-primary-foreground flex h-8 w-8 items-center justify-center rounded-full text-sm font-bold">
-                            AU
-                        </div>
-                        <span className="text-foreground hidden font-bold sm:inline-block">
-                            AU NEP
-                        </span>
-                    </Link>
-                </div>
-
-                {/* Desktop Navigation */}
-                <nav className="hidden items-center space-x-1 md:flex">
-                    {mounted && session && (
-                        <>
-                            <Link
-                                href="/posts"
-                                className={getNavLinkClass('/posts')}
-                            >
-                                Posts
-                            </Link>
-                            <Link
-                                href="/communities"
-                                className={getNavLinkClass('/communities')}
-                            >
-                                <Globe className="mr-1.5 h-4 w-4" />
-                                Communities
-                            </Link>
-                            {session?.user?.role === 'admin' && (
-                                <Link
-                                    href="/admin"
-                                    className={getNavLinkClass('/admin')}
-                                >
-                                    <Settings className="mr-1.5 h-4 w-4" />
-                                    Admin
-                                </Link>
-                            )}
-                        </>
-                    )}
-                </nav>
-
-                {/* Right side actions */}
-                <div className="flex flex-1 items-center justify-end space-x-2">
-                    {/* Theme Toggle */}
-                    <ThemeToggle />
-
-                    {mounted ? (
-                        session ? (
-                            <>
-                                {/* Desktop Actions */}
-                                <div className="hidden items-center space-x-2 md:flex">
-                                    <ViewNotificationButton />
-                                </div>
-
-                                {/* User Menu */}
-                                <DropdownMenu>
-                                    <DropdownMenuTrigger asChild>
-                                        <Button
-                                            variant="ghost"
-                                            className="relative h-8 w-8 rounded-full"
-                                        >
-                                            <Avatar className="h-8 w-8">
-                                                <AvatarFallback className="text-xs">
-                                                    {getUserInitials(
-                                                        session.user.email,
-                                                    )}
-                                                </AvatarFallback>
-                                            </Avatar>
-                                        </Button>
-                                    </DropdownMenuTrigger>
-                                    <DropdownMenuContent
-                                        className="w-56"
-                                        align="end"
-                                        forceMount
-                                    >
-                                        <div className="flex items-center justify-start gap-2 p-2">
-                                            <div className="flex flex-col space-y-1 leading-none">
-                                                <p className="text-foreground text-sm font-medium">
-                                                    {session.user.name ||
-                                                        'User'}
-                                                </p>
-                                                <p className="text-muted-foreground text-xs">
-                                                    {session.user.email}
-                                                </p>
-                                            </div>
-                                        </div>
-                                        <DropdownMenuSeparator />
-                                        <DropdownMenuItem
-                                            className="cursor-pointer md:hidden"
-                                            onClick={() => {
-                                                /* Handle profile */
-                                            }}
-                                        >
-                                            <User className="mr-2 h-4 w-4" />
-                                            <span>Profile</span>
-                                        </DropdownMenuItem>
-                                        <DropdownMenuSeparator className="md:hidden" />
-                                        <DropdownMenuItem
-                                            className="cursor-pointer text-red-600 focus:text-red-600"
-                                            onClick={handleSignOut}
-                                        >
-                                            <LogOut className="mr-2 h-4 w-4" />
-                                            <span>Sign out</span>
-                                        </DropdownMenuItem>
-                                    </DropdownMenuContent>
-                                </DropdownMenu>
-                            </>
-                        ) : (
-                            <Button asChild size="sm">
-                                <Link href="/auth/login">Sign In</Link>
-                            </Button>
-                        )
-                    ) : (
-                        <div className="bg-muted h-8 w-8 animate-pulse rounded-full" />
-                    )}
-
-                    {/* Mobile menu button */}
-                    <Button
-                        variant="ghost"
-                        className="h-8 w-8 p-0 md:hidden"
-                        onClick={() => setMobileMenuOpen(!mobileMenuOpen)}
-                    >
-                        <span className="sr-only">Open main menu</span>
-                        {mobileMenuOpen ? (
-                            <X className="h-4 w-4" />
-                        ) : (
-                            <Menu className="h-4 w-4" />
-                        )}
-                    </Button>
-                </div>
-            </div>
-
-            {/* Mobile menu */}
-            {mobileMenuOpen && (
-                <div className="md:hidden">
-                    <div className="border-border bg-background space-y-2 border-t px-4 py-4">
-                        {mounted && session && (
-                            <>
-                                <Link
-                                    href="/posts"
-                                    className={getMobileNavLinkClass('/posts')}
-                                    onClick={() => setMobileMenuOpen(false)}
-                                >
-                                    Posts
-                                </Link>
-                                <Link
-                                    href="/communities"
-                                    className={getMobileNavLinkClass(
-                                        '/communities',
-                                    )}
-                                    onClick={() => setMobileMenuOpen(false)}
-                                >
-                                    <Globe className="mr-2 h-4 w-4" />
-                                    Communities
-                                </Link>
-                                {session?.user?.role === 'admin' && (
-                                    <Link
-                                        href="/admin"
-                                        className={getMobileNavLinkClass(
-                                            '/admin',
-                                        )}
-                                        onClick={() => setMobileMenuOpen(false)}
-                                    >
-                                        <Settings className="mr-2 h-4 w-4" />
-                                        Admin Dashboard
-                                    </Link>
-                                )}
-
-                                {/* Mobile Actions */}
-                                <div className="flex items-center space-x-2 px-4 py-2">
-                                    <ViewNotificationButton />
-                                </div>
-                            </>
-                        )}
-
-                        {!session && mounted && (
-                            <div className="px-4 py-2">
-                                <Button asChild className="w-full">
-                                    <Link
-                                        href="/auth/login"
-                                        onClick={() => setMobileMenuOpen(false)}
-                                    >
-                                        Sign In
-                                    </Link>
-                                </Button>
-                            </div>
-                        )}
-                    </div>
-                </div>
-            )}
-        </header>
->>>>>>> 2341262c
     );
 }