--- conflicted
+++ resolved
@@ -251,7 +251,6 @@
     };
 
     return (
-<<<<<<< HEAD
         <div className="mx-auto max-w-4xl py-4">
             <div className="mb-8">
                 <div className="mb-2 flex items-start justify-between">
@@ -280,182 +279,73 @@
                             }}
                         />
                     )}
-=======
-        <div className="mx-auto max-w-4xl px-3 py-3">
-            {/* Post container */}
-            <div className="mb-4">
-                {/* Post header */}
-                <div className="border-border/20 border-b px-1 py-1">
-                    <div className="flex flex-col gap-1 sm:flex-row sm:items-center sm:justify-between">
-                        <div className="text-muted-foreground flex items-center gap-1.5 text-xs">
-                            <span>Posted by</span>
-                            {postData.author?.id ? (
-                                <UserProfilePopover userId={postData.author.id}>
-                                    <span className="cursor-pointer font-medium hover:underline">
-                                        u/{postData.author.name || 'Unknown'}
-                                    </span>
-                                </UserProfilePopover>
-                            ) : (
-                                <span className="font-medium">u/Unknown</span>
-                            )}
-                            <span>•</span>
-                            <span>
-                                {new Date(
-                                    postData.createdAt,
-                                ).toLocaleDateString()}
-                            </span>
-                        </div>
-                        {session.user.id === postData.authorId &&
-                            !postData.isDeleted && (
-                                <div className="flex gap-1 self-end sm:self-auto">
-                                    <Button
-                                        variant="ghost"
-                                        size="sm"
-                                        onClick={() =>
-                                            router.push(
-                                                `/posts/${postData.id}/edit`,
-                                            )
-                                        }
-                                        className="h-6 px-1.5 text-xs"
-                                    >
-                                        <Edit className="mr-1 h-3 w-3" />
-                                        <span className="hidden sm:inline">
-                                            Edit
-                                        </span>
-                                    </Button>
-                                    <Button
-                                        variant="ghost"
-                                        size="sm"
-                                        onClick={handleDeletePost}
-                                        className="h-6 px-1.5 text-xs text-red-600 hover:bg-red-50 hover:text-red-700"
-                                        disabled={deletePostMutation.isPending}
-                                    >
-                                        <Trash2 className="mr-1 h-3 w-3" />
-                                        <span className="hidden sm:inline">
-                                            Delete
-                                        </span>
-                                    </Button>
-                                </div>
-                            )}
-                    </div>
-                </div>
-
-                {/* Post content */}
-                <div className="px-1 py-2">
-                    <h1 className="text-foreground mb-2 text-lg leading-tight font-semibold">
-                        {postData.isDeleted ? '[Deleted]' : postData.title}
-                    </h1>
-
-                    <div className="text-sm leading-normal">
-                        {postData.isDeleted ? (
-                            <div className="text-muted-foreground italic">
-                                <p>[Content deleted]</p>
-                                <p className="mt-2 text-xs">
-                                    Removed on{' '}
-                                    {new Date(
-                                        postData.updatedAt,
-                                    ).toLocaleString()}
-                                </p>
-                            </div>
-                        ) : (
-                            <div
-                                className="prose prose-sm max-w-none"
-                                dangerouslySetInnerHTML={{
-                                    __html: postData.content,
-                                }}
-                            />
-                        )}
-                    </div>
->>>>>>> 2341262c
                 </div>
             </div>
 
-            {/* Comments section */}
-            <div>
-                <div className="mb-3">
-                    <h2 className="text-foreground text-base font-medium">
-                        Comments ({postData.comments?.length || 0})
-                    </h2>
-                </div>
-
+            <div className="mb-8">
+                <h2 className="mb-4 text-2xl font-bold dark:text-white">
+                    Comments
+                </h2>
                 {session && !postData.isDeleted && (
-                    <div className="mb-4">
-                        <form onSubmit={handleSubmitComment}>
-                            <TipTapEditor
-                                content={comment}
-                                onChange={setComment}
-                                placeholder="What are your thoughts?"
-                                variant="compact"
-                            />
-                            <div className="mt-2 flex justify-end">
-                                <Button
-                                    type="submit"
-                                    disabled={
-                                        createComment.isPending ||
-                                        !comment.trim()
-                                    }
-                                    size="sm"
-                                    className="w-full sm:w-auto"
-                                >
-                                    {createComment.isPending
-                                        ? 'Posting...'
-                                        : 'Comment'}
-                                </Button>
-                            </div>
-                        </form>
+                    <form onSubmit={handleSubmitComment} className="mb-6">
+                        <TipTapEditor
+                            content={comment}
+                            onChange={setComment}
+                            placeholder="Write a comment..."
+                            variant="compact"
+                        />
+                        <Button
+                            type="submit"
+                            disabled={createComment.isPending}
+                            className="mt-2"
+                        >
+                            {createComment.isPending
+                                ? 'Posting...'
+                                : 'Post Comment'}
+                        </Button>
+                    </form>
+                )}
+
+                {postData.isDeleted && (
+                    <div className="mb-6 rounded-lg border border-gray-200 bg-gray-50 p-4 text-gray-500 dark:border-gray-600 dark:bg-gray-700 dark:text-gray-300">
+                        <p>
+                            This post has been deleted. New comments are
+                            disabled, but existing comments are still visible.
+                        </p>
                     </div>
                 )}
 
-                {postData.isDeleted && (
-                    <div className="bg-muted/30 text-muted-foreground mb-4 rounded p-2 text-xs">
-                        This post has been deleted. New comments are disabled,
-                        but existing comments are still visible.
-                    </div>
-                )}
-
-                {postData.comments && postData.comments.length > 0 ? (
-                    <div className="divide-border/20 space-y-0 divide-y">
-                        {postData.comments.map(
-                            (comment: CommentWithReplies) => (
-                                <CommentItem
-                                    key={comment.id}
-                                    comment={comment}
-                                    session={session}
-                                    onStartEdit={handleStartEdit}
-                                    onCancelEdit={handleCancelEdit}
-                                    onSaveEdit={handleSaveEdit}
-                                    editingCommentId={editingCommentId}
-                                    editedCommentContent={editedCommentContent}
-                                    onSetEditedContent={setEditedCommentContent}
-                                    updateCommentMutationPending={
-                                        updateCommentMutation.isPending
-                                    }
-                                    replyingToCommentId={replyingToCommentId}
-                                    replyContent={replyContent}
-                                    onStartReply={handleStartReply}
-                                    onCancelReply={handleCancelReply}
-                                    onSetReplyContent={setReplyContent}
-                                    onSubmitReply={handleSubmitReply}
-                                    replyMutationPending={
-                                        createComment.isPending
-                                    }
-                                    onDeleteComment={handleDeleteComment}
-                                    deleteCommentPending={
-                                        deleteCommentMutation.isPending
-                                    }
-                                    autoExpandedComments={autoExpandedComments}
-                                    onExpansionChange={
-                                        handleCommentExpansionChange
-                                    }
-                                />
-                            ),
-                        )}
-                    </div>
-                ) : (
-                    <div className="text-muted-foreground py-4 text-center text-sm">
-                        No comments yet. Be the first to comment!
-                    </div>
-                )}
+                <div className="space-y-4">
+                    {postData.comments?.map((comment: CommentWithReplies) => (
+                        <CommentItem
+                            key={comment.id}
+                            comment={comment}
+                            session={session}
+                            onStartEdit={handleStartEdit}
+                            onCancelEdit={handleCancelEdit}
+                            onSaveEdit={handleSaveEdit}
+                            editingCommentId={editingCommentId}
+                            editedCommentContent={editedCommentContent}
+                            onSetEditedContent={setEditedCommentContent}
+                            updateCommentMutationPending={
+                                updateCommentMutation.isPending
+                            }
+                            replyingToCommentId={replyingToCommentId}
+                            replyContent={replyContent}
+                            onStartReply={handleStartReply}
+                            onCancelReply={handleCancelReply}
+                            onSetReplyContent={setReplyContent}
+                            onSubmitReply={handleSubmitReply}
+                            replyMutationPending={createComment.isPending}
+                            onDeleteComment={handleDeleteComment}
+                            deleteCommentPending={
+                                deleteCommentMutation.isPending
+                            }
+                            autoExpandedComments={autoExpandedComments}
+                            onExpansionChange={handleCommentExpansionChange}
+                        />
+                    ))}
+                </div>
             </div>
         </div>
     );
