'use client';
import Link from 'next/link';
import type React from 'react';
import { useState, useEffect, useRef, useCallback, useMemo } from 'react';
import { trpc } from '@/providers/trpc-provider';
import { useSession } from '@/server/auth/client';
import { Button } from '@/components/ui/button';
import { Card, CardHeader, CardTitle, CardContent } from '@/components/ui/card';
import {
    Edit,
    Trash2,
    ChevronDown,
    MessageSquare,
    Loader2,
    Building,
    Mail,
    CalendarDays,
    ShieldCheck,
} from 'lucide-react';
import { useRouter } from 'next/navigation';
import type { posts, users, communities, comments } from '@/server/db/schema';
import { UserProfilePopover } from '@/components/ui/user-profile-popover';
import { CommunityPopover } from '@/components/ui/community-popover';
import { OrganizationPopover } from '@/components/ui/organization-popover';
import { Skeleton } from '@/components/ui/skeleton';
import { Avatar, AvatarImage, AvatarFallback } from '@/components/ui/avatar';
import { CardDescription } from '@/components/ui/card';
import { PostsFilter } from '@/components/post-filter';
import { usePermission } from '@/hooks/use-permission';
import { PERMISSIONS } from '@/lib/permissions/permission-const';
import { Input } from '@/components/ui/input';

// Updated Post type to match the backend and include all fields from posts schema
// and correctly typed author from users schema
type PostFromDb = typeof posts.$inferSelect;
type UserFromDb = typeof users.$inferSelect;
type CommunityFromDb = typeof communities.$inferSelect;
type CommentFromDb = typeof comments.$inferSelect;

// Extended community type that includes user role
type UserCommunity = typeof communities.$inferSelect & {
    userRole?: 'admin' | 'moderator' | 'member' | 'follower';
};

type PostTag = {
    id: number;
    name: string;
    color?: string;
};

type PostDisplay = PostFromDb & {
    author:
        | (UserFromDb & {
              organization?: {
                  id: string;
                  name: string;
              };
          })
        | null; // Author can be null if relation is not found
    community?: CommunityFromDb | null; // Community can be null or undefined for non-community posts
    source?: {
        type: string;
        orgId?: string;
        communityId?: number;
        reason: string;
    };
    comments?: CommentFromDb[]; // Properly typed comments array
    tags?: PostTag[]; // Add tags to the type
};

// Filter state type
type FilterState = {
    communities: number[];
    tags: number[];
    showOrgOnly: boolean;
};

// Post skeleton component for loading state
function PostSkeleton() {
    return (
        <div className="mt-5 space-y-4">
            {[...Array(5)].map((_, index) => (
                <Card key={index} className="relative gap-2 py-2">
                    {/* Source info skeleton */}
                    {index % 2 === 0 && (
                        <div className="border-b px-4 pt-0.5 pb-1.5">
                            <div className="flex items-center">
                                {/* Community/Org avatar and name */}
                                <div className="mr-2 flex items-center">
                                    <Skeleton className="mr-1.5 h-5 w-5 rounded-full" />
                                    <Skeleton className="h-3 w-20" />
                                </div>
                                {/* Source reason */}
                                <Skeleton className="h-3 w-24" />
                            </div>
                        </div>
                    )}
                    {/* Post content skeleton */}
                    <div className="px-4 py-0">
                        {/* Title skeleton */}
                        <Skeleton className="mb-2 h-6 w-3/4" />
                        {/* Content skeleton */}
                        <Skeleton className="mb-2 h-4 w-full" />
                        <Skeleton className="mb-2 h-4 w-full" />
                        <Skeleton className="mb-2 h-4 w-2/3" />
                        {/* Post metadata skeleton */}
                        <div className="mt-3 flex items-center justify-between">
                            <div className="flex items-center gap-2">
                                {index % 3 === 0 && (
                                    <Skeleton className="mr-2 h-5 w-20 rounded-full" />
                                )}
                                <Skeleton className="h-4 w-32" />
                                <div className="ml-4">
                                    <Skeleton className="h-4 w-8" />
                                </div>
                            </div>
                            {/* Action buttons skeleton */}
                            {index % 2 === 1 && (
                                <div className="flex space-x-1">
                                    <Skeleton className="h-8 w-8 rounded-full" />
                                    <Skeleton className="h-8 w-8 rounded-full" />
                                </div>
                            )}
                        </div>
                    </div>
                </Card>
            ))}
        </div>
    );
}

function getInitials(name: string): string {
    if (!name) return '';
    const words = name.trim().split(' ');
    if (words.length === 1) {
        return words[0].substring(0, 2).toUpperCase();
    }
    return (words[0][0] + words[1][0]).toUpperCase();
}

export default function PostsPage() {
    const sessionData = useSession();
    const session = sessionData.data;
    const router = useRouter();
    const [isClient, setIsClient] = useState(false);

    // State for infinite scrolling
    const [posts, setPosts] = useState<PostDisplay[]>([]);
    const [offset, setOffset] = useState(0);
    const [hasNextPage, setHasNextPage] = useState(true);
    const [isFetchingNextPage, setIsFetchingNextPage] = useState(false);
    const [totalCount, setTotalCount] = useState(0);

    // State for collapsible sections
    const [aboutOpen, setAboutOpen] = useState(true);
    const [statsOpen, setStatsOpen] = useState(false);
    const [adminsOpen, setAdminsOpen] = useState(false);

    // Filter state
    const [activeFilters, setActiveFilters] = useState<FilterState>({
        communities: [],
        tags: [],
        showOrgOnly: false,
    });

    // Fixed search state - separate input value from search term
    const [searchInputValue, setSearchInputValue] = useState('');
    const [searchTerm, setSearchTerm] = useState('');
    const [searchResults, setSearchResults] = useState<PostDisplay[] | null>(
        null,
    );
    const [isSearching, setIsSearching] = useState(false);

    const utils = trpc.useUtils();
    const observerRef = useRef<IntersectionObserver | null>(null);
    const loadMoreRef = useRef<HTMLDivElement>(null);
    const debounceTimerRef = useRef<NodeJS.Timeout | null>(null);

    const { checkCommunityPermission } = usePermission();

    const canEditPost = (post: PostDisplay) => {
        if (!session) return false;
        if (!post.communityId) {
            return false;
        }
        return checkCommunityPermission(
            post.communityId.toString(),
            PERMISSIONS.EDIT_POST,
        );
    };

    const canDeletePost = (post: PostDisplay) => {
        if (!session) return false;
        if (!post.communityId) {
            return false;
        }
        return checkCommunityPermission(
            post.communityId.toString(),
            PERMISSIONS.DELETE_POST,
        );
    };

    // Use the new getAllRelevantPosts query that includes both org and community posts
    const postsQuery = trpc.community.getAllRelevantPosts.useQuery({
        limit: 10,
        offset: 0,
    });

    // Update posts state when query data changes
    useEffect(() => {
        if (postsQuery.data) {
            setPosts(postsQuery.data.posts);
            setOffset(postsQuery.data.posts.length);
            setHasNextPage(postsQuery.data.hasNextPage);
            setTotalCount(postsQuery.data.totalCount);
        }
    }, [postsQuery.data]);

    // Function to fetch more posts
    const fetchNextPage = useCallback(async () => {
        if (!session || !hasNextPage || isFetchingNextPage) return;

        setIsFetchingNextPage(true);
        try {
            const data = await utils.community.getAllRelevantPosts.fetch({
                limit: 10,
                offset: offset,
            });

            setPosts((prev) => [...prev, ...data.posts]);
            setOffset((prev) => prev + data.posts.length);
            setHasNextPage(data.hasNextPage);
            setTotalCount(data.totalCount);
        } catch (error) {
            console.error('Error fetching more posts:', error);
        } finally {
            setIsFetchingNextPage(false);
        }
    }, [
        session,
        hasNextPage,
        isFetchingNextPage,
        offset,
        utils.community.getAllRelevantPosts,
    ]);

    // Setup intersection observer for infinite scrolling
    useEffect(() => {
        if (!isClient) return;

        const observer = new IntersectionObserver(
            (entries) => {
                if (
                    entries[0]?.isIntersecting &&
                    hasNextPage &&
                    !isFetchingNextPage
                ) {
                    fetchNextPage();
                }
            },
            {
                rootMargin: '0px 0px 300px 0px', // Trigger 300px before the element comes into view
                threshold: 0.1,
            },
        );

        observerRef.current = observer;

        return () => {
            if (observerRef.current) {
                observerRef.current.disconnect();
            }
        };
    }, [isClient, hasNextPage, isFetchingNextPage, fetchNextPage]);

    // Observe the load more element
    useEffect(() => {
        const currentObserver = observerRef.current;
        const currentLoadMoreRef = loadMoreRef.current;

        if (currentObserver && currentLoadMoreRef) {
            currentObserver.observe(currentLoadMoreRef);

            return () => {
                if (currentLoadMoreRef) {
                    currentObserver.unobserve(currentLoadMoreRef);
                }
            };
        }
    }, [posts]);

    // Fetch statistics data
    const statsQuery = trpc.community.getStats.useQuery(undefined, {
        enabled: !!session,
    });

    // Fetch admin users
    const adminsQuery = trpc.community.getAdmins.useQuery(undefined, {
        enabled: !!session,
    });

    // Get user's communities for the filter
    const userCommunitiesQuery = trpc.communities.getUserCommunities.useQuery(
        undefined,
        {
            enabled: !!session,
        },
    );

    // Get user profile with organization info
    const userProfileQuery = trpc.users.getUserProfile.useQuery(
        { userId: session?.user?.id || '' },
        {
            enabled: !!session?.user?.id,
        },
    );

    const deletePostMutation = trpc.community.deletePost.useMutation({
        onSuccess: () => {
            // Reset pagination and refetch
            setPosts([]);
            setOffset(0);
            setHasNextPage(true);
            // Invalidate the posts query to refresh the list
            utils.community.getAllRelevantPosts.invalidate();
        },
    });

    const handleDeletePost = async (postId: number, e: React.MouseEvent) => {
        e.preventDefault();
        e.stopPropagation();

        if (
            !confirm(
                'Are you sure you want to delete this post? The comments will still be visible.',
            )
        ) {
            return;
        }

        try {
            await deletePostMutation.mutateAsync({ postId });
        } catch (error) {
            console.error('Error deleting post:', error);
            alert('Failed to delete post');
        }
    };

    const isLoading = postsQuery.isLoading;

    const stats = statsQuery.data || {
        totalUsers: 0,
        totalPosts: 0,
        totalCommunities: 0,
        activeToday: 0,
    };

    const admins = adminsQuery.data || [];

    const userCommunities =
        userCommunitiesQuery.data || ([] as UserCommunity[]);

    // Extract all unique tags from posts
    const availableTags = useMemo(() => {
        const tagMap = new Map();
        if (posts) {
            posts.forEach((post: PostDisplay) => {
                if (post.tags) {
                    post.tags.forEach((tag: PostTag) => {
                        if (!tagMap.has(tag.id)) {
                            tagMap.set(tag.id, tag);
                        }
                    });
                }
            });
        }
        return Array.from(tagMap.values()) as PostTag[];
    }, [posts]);

    // Filter posts based on active filters
    const filteredPosts = useMemo(() => {
        let filtered = posts || [];

        // Filter by organization only
        if (activeFilters.showOrgOnly) {
            filtered = filtered.filter(
                (post: PostDisplay) => post.source?.type === 'org',
            );
        }

        // Filter by communities
        if (activeFilters.communities.length > 0) {
            filtered = filtered.filter(
                (post: PostDisplay) =>
                    post.community &&
                    activeFilters.communities.includes(post.community.id),
            );
        }

        // Filter by tags
        if (activeFilters.tags.length > 0) {
            filtered = filtered.filter(
                (post: PostDisplay) =>
                    post.tags &&
                    post.tags.some((tag: PostTag) =>
                        activeFilters.tags.includes(tag.id),
                    ),
            );
        }

        return filtered;
    }, [posts, activeFilters]);

    const handleFilterChange = (filters: FilterState) => {
        setActiveFilters(filters);
    };

    // Fixed debounced search handler
    const handleSearchInputChange = useCallback((value: string) => {
        setSearchInputValue(value);

        // Clear existing timer
        if (debounceTimerRef.current) {
            clearTimeout(debounceTimerRef.current);
        }

        // Set new timer
        debounceTimerRef.current = setTimeout(() => {
            setSearchTerm(value.trim());
        }, 300);
    }, []);

    // Cleanup timer on unmount
    useEffect(() => {
        return () => {
            if (debounceTimerRef.current) {
                clearTimeout(debounceTimerRef.current);
            }
        };
    }, []);

    // Search API call with proper enabled condition
    const searchQuery = trpc.community.searchRelevantPost.useQuery(
        { search: searchTerm, limit: 50, offset: 0 }, // Increased limit for better search results
        {
            enabled: !!searchTerm && searchTerm.length >= 2, // Only search if term is at least 2 characters
            staleTime: 5 * 60 * 1000, // Cache results for 5 minutes
            refetchOnWindowFocus: false, // Don't refetch on window focus
        },
    );

    // Listen for search results
    useEffect(() => {
        if (searchTerm.length >= 2) {
            setIsSearching(true);
            if (searchQuery.data) {
                setSearchResults(searchQuery.data.posts);
            }
        } else {
            setIsSearching(false);
            setSearchResults(null);
        }
    }, [searchTerm, searchQuery.data]);

    // Clear search when input is cleared
    useEffect(() => {
        if (searchInputValue.length === 0) {
            setSearchTerm('');
            setSearchResults(null);
            setIsSearching(false);
        }
    }, [searchInputValue]);

    // Use searchResults if searching, else use filteredPosts
    const postsToRender =
        isSearching && searchResults !== null ? searchResults : filteredPosts;

    const renderPosts = () => {
        // Show loading skeleton during search
        if (isSearching && searchQuery.isLoading) {
            return <PostSkeleton />;
        }

        if (!postsToRender || postsToRender.length === 0) {
            return (
                <div className="p-4 text-center">
                    <p className="text-muted-foreground mb-4">
                        {isSearching
                            ? `No posts found for "${searchInputValue}"`
                            : activeFilters.communities.length > 0 ||
                                activeFilters.tags.length > 0 ||
                                activeFilters.showOrgOnly
                              ? 'No posts match your current filters.'
                              : 'No posts found. Join or follow more communities to see posts here.'}
                    </p>
                    {isSearching ? (
                        <Button
                            onClick={() => {
                                setSearchInputValue('');
                                setSearchTerm('');
                            }}
                        >
                            Clear Search
                        </Button>
                    ) : activeFilters.communities.length > 0 ||
                      activeFilters.tags.length > 0 ||
                      activeFilters.showOrgOnly ? (
                        <Button
                            onClick={() =>
                                setActiveFilters({
                                    communities: [],
                                    tags: [],
                                    showOrgOnly: false,
                                })
                            }
                        >
                            Clear Filters
                        </Button>
                    ) : (
                        <Button asChild>
                            <Link href="/communities">Browse Communities</Link>
                        </Button>
                    )}
                </div>
            );
        }

        return (
            <div className="space-y-4">
                {postsToRender.map((post: PostDisplay) => (
                    <Link
                        key={post.id}
                        href={`/posts/${post.id}`}
                        className="block"
                        style={{ textDecoration: 'none' }}
                    >
                        <Card className="relative gap-2 py-2 transition-shadow hover:shadow-md">
                            {/* Source info at top with community or org info */}
                            {post.source ? (
                                <div className="border-b px-4 pt-0.5 pb-1.5">
                                    <div className="flex items-center">
                                        {post.community ? (
                                            <CommunityPopover
                                                communityId={post.community.id}
                                            >
                                                <div className="mr-2 flex cursor-pointer items-center">
                                                    <Avatar className="mr-1.5 h-5 w-5">
                                                        <AvatarImage
                                                            src={
                                                                post.community
                                                                    .avatar ||
                                                                undefined
                                                            }
                                                        />
                                                        <AvatarFallback className="text-xs">
                                                            {post.community.name
                                                                .substring(0, 2)
                                                                .toUpperCase()}
                                                        </AvatarFallback>
                                                    </Avatar>
                                                    <span className="text-xs font-medium hover:underline">
                                                        {post.community.name}
                                                    </span>
                                                </div>
                                            </CommunityPopover>
                                        ) : post.source.type === 'org' &&
                                          post.source.orgId ? (
                                            <OrganizationPopover
                                                orgId={post.source.orgId}
                                                orgName={
                                                    post.author?.organization
                                                        ?.name || 'Organization'
                                                }
                                            >
                                                <div className="mr-2 flex cursor-pointer items-center">
                                                    <Avatar className="mr-1.5 h-5 w-5">
                                                        <AvatarFallback className="bg-blue-100 text-xs text-blue-600">
                                                            {(
                                                                post.author
                                                                    ?.organization
                                                                    ?.name ||
                                                                'Org'
                                                            )
                                                                .substring(0, 2)
                                                                .toUpperCase()}
                                                        </AvatarFallback>
                                                    </Avatar>
                                                    <span className="text-xs font-medium hover:underline">
                                                        {post.author
                                                            ?.organization
                                                            ?.name ||
                                                            'Organization'}
                                                    </span>
                                                </div>
                                            </OrganizationPopover>
                                        ) : null}
                                        <span className="text-muted-foreground text-xs">
                                            • {post.source.reason}
                                        </span>
                                    </div>
                                </div>
                            ) : post.community ? (
                                <div className="border-b px-4 pt-0.5 pb-1.5">
                                    <div className="flex items-center">
                                        <CommunityPopover
                                            communityId={post.community.id}
                                        >
                                            <div className="flex cursor-pointer items-center">
                                                <Avatar className="mr-1.5 h-5 w-5">
                                                    <AvatarImage
                                                        src={
                                                            post.community
                                                                .avatar ||
                                                            undefined
                                                        }
                                                    />
                                                    <AvatarFallback className="text-xs">
                                                        {post.community.name
                                                            .substring(0, 2)
                                                            .toUpperCase()}
                                                    </AvatarFallback>
                                                </Avatar>
                                                <span className="text-xs font-medium hover:underline">
                                                    {post.community.name}
                                                </span>
                                            </div>
                                        </CommunityPopover>
                                    </div>
                                </div>
                            ) : null}

                            {/* Post content */}
                            <div className="px-4 py-0">
                                {/* Post title */}
                                <h3 className="mt-0 mb-2 text-base font-medium">
                                    {post.isDeleted ? '[Deleted]' : post.title}
                                </h3>

                                {/* Post content */}
                                {post.isDeleted ? (
                                    <div className="space-y-1">
                                        <span className="text-muted-foreground text-sm italic">
                                            [Content deleted]
                                        </span>
                                        <span className="text-muted-foreground block text-xs">
                                            Removed on{' '}
                                            {new Date(
                                                post.updatedAt,
                                            ).toLocaleString()}
                                        </span>
                                    </div>
                                ) : (
                                    <div className="text-muted-foreground text-sm">
                                        <div
                                            className="line-clamp-2 overflow-hidden leading-5 text-ellipsis"
                                            dangerouslySetInnerHTML={{
                                                __html: post.content,
                                            }}
                                        />
                                    </div>
                                )}

                                {/* Tags display */}
                                {post.tags && post.tags.length > 0 && (
                                    <div className="mt-2 flex flex-wrap gap-1">
                                        {post.tags
                                            .slice(0, 3)
                                            .map((tag: PostTag) => (
                                                <span
                                                    key={tag.id}
                                                    className="bg-secondary inline-flex items-center rounded-full px-2 py-1 text-xs font-medium"
                                                    style={{
                                                        backgroundColor:
                                                            tag.color
                                                                ? `${tag.color}20`
                                                                : undefined,
                                                        color:
                                                            tag.color ||
                                                            undefined,
                                                    }}
                                                >
                                                    {tag.name}
                                                </span>
                                            ))}
                                        {post.tags.length > 3 && (
                                            <span className="bg-secondary text-muted-foreground inline-flex items-center rounded-full px-2 py-1 text-xs font-medium">
                                                +{post.tags.length - 3} more
                                            </span>
                                        )}
                                    </div>
                                )}

                                {/* Post metadata */}
                                <div className="mt-3 flex items-center justify-between">
                                    <div className="flex items-center">
                                        <span className="text-muted-foreground text-xs">
                                            Posted by{' '}
                                            {post.author?.id ? (
                                                <UserProfilePopover
                                                    userId={post.author.id}
                                                >
                                                    <span className="cursor-pointer hover:underline">
                                                        {post.author.name ||
                                                            'Unknown'}
                                                    </span>
                                                </UserProfilePopover>
                                            ) : (
                                                'Unknown'
                                            )}{' '}
                                            •{' '}
                                            {new Date(
                                                post.createdAt,
                                            ).toLocaleDateString()}
                                        </span>
                                        <div className="ml-4 items-center space-x-4">
                                            <button
                                                className="text-muted-foreground flex items-center text-xs"
                                                onClick={(e) => {
                                                    e.preventDefault();
                                                    e.stopPropagation();
                                                    router.push(
                                                        `/posts/${post.id}`,
                                                    );
                                                }}
                                            >
                                                <MessageSquare className="mr-1 h-3 w-3" />
                                                {Array.isArray(post.comments)
                                                    ? post.comments.length
                                                    : 0}
                                            </button>
                                        </div>
                                    </div>

                                    {/* Action buttons */}
                                    {
                                        <div className="flex space-x-1">
                                            {canEditPost(post) && (
                                                <button
                                                    type="button"
                                                    onClick={(
                                                        e: React.MouseEvent,
                                                    ) => {
                                                        e.preventDefault();
                                                        e.stopPropagation();
                                                        router.push(
                                                            `/posts/${post.id}/edit`,
                                                        );
                                                    }}
                                                    className="text-muted-foreground hover:bg-accent hover:text-foreground rounded-full p-1.5"
                                                >
                                                    <Edit className="h-4 w-4" />
                                                </button>
                                            )}
                                            {canDeletePost(post) && (
                                                <button
                                                    type="button"
                                                    onClick={(e) =>
                                                        handleDeletePost(
                                                            post.id,
                                                            e,
                                                        )
                                                    }
                                                    className="text-muted-foreground hover:bg-accent hover:text-destructive rounded-full p-1.5"
                                                >
                                                    <Trash2 className="h-4 w-4" />
                                                </button>
                                            )}
                                        </div>
                                    }
                                </div>
                            </div>
                        </Card>
                    </Link>
                ))}

                {/* Only show infinite scroll controls when not searching */}
                {!isSearching && (
                    <div ref={loadMoreRef} className="py-4 text-center">
                        {isFetchingNextPage ? (
                            <div className="flex items-center justify-center space-x-2">
                                <Loader2 className="text-muted-foreground h-5 w-5 animate-spin" />
                                <span className="text-muted-foreground text-sm">
                                    Loading more posts...
                                </span>
                            </div>
                        ) : hasNextPage ? (
                            <div className="flex flex-col items-center">
                                <span className="text-muted-foreground text-sm">
                                    Showing {filteredPosts.length} of{' '}
                                    {totalCount} posts
                                </span>
                                <Button
                                    variant="ghost"
                                    size="sm"
                                    className="mt-2"
                                    onClick={() => fetchNextPage()}
                                >
                                    <ChevronDown className="mr-1 h-4 w-4" />
                                    Load more
                                </Button>
                                {/* Debug info */}
                                {process.env.NODE_ENV === 'development' && (
                                    <div className="text-muted-foreground mt-2 text-xs">
                                        offset: {offset}, hasNextPage:{' '}
                                        {hasNextPage.toString()}, totalCount:{' '}
                                        {totalCount}
                                    </div>
                                )}
                            </div>
                        ) : filteredPosts.length > 0 ? (
                            <span className="text-muted-foreground text-sm"></span>
                        ) : (
                            <span className="text-muted-foreground text-sm">
                                No posts found
                            </span>
                        )}
                    </div>
                )}
            </div>
        );
    };

    return (
        <div className="px-4 py-2 md:px-0 md:py-4">
            <div className="mb-4">
<<<<<<< HEAD
                {/* Header with filter */}
                <div className="mb-4 flex flex-row items-center gap-2">
                    <div className="min-w-[180px] flex-1">
                        <Input
                            type="text"
                            placeholder="Search posts..."
                            className="w-full"
                            value={searchInputValue}
                            onChange={(e) =>
                                handleSearchInputChange(e.target.value)
                            }
                        />
                    </div>
                    <div className="flex-shrink-0">
                        <PostsFilter
                            userCommunities={userCommunities.map((c) => ({
                                ...c,
                                userRole: c.userRole as
                                    | 'admin'
                                    | 'moderator'
                                    | 'member'
                                    | 'follower'
                                    | undefined,
                            }))}
                            availableTags={availableTags}
                            onFilterChange={handleFilterChange}
                            isLoading={isLoading}
                        />
                    </div>
                </div>
=======
                {/* Mobile-optimized header */}
                <div className="mb-4 space-y-3 sm:flex sm:items-center sm:justify-between sm:space-y-0">
                    {/* Filter dropdown */}
                    <div className="flex items-center">
                        <Select
                            value={selectedCommunity}
                            onValueChange={(value) =>
                                handleCommunityFilterChange(value)
                            }
                        >
                            <SelectTrigger className="w-full sm:w-[180px]">
                                <SelectValue placeholder="Select filter" />
                            </SelectTrigger>
                            <SelectContent>
                                <SelectItem value="all">All posts</SelectItem>
                                <SelectItem value="org-only">
                                    Organization posts only
                                </SelectItem>
                                {userCommunities.map((community) => (
                                    <SelectItem
                                        key={community.id}
                                        value={community.id.toString()}
                                    >
                                        {community.name}
                                    </SelectItem>
                                ))}
                            </SelectContent>
                        </Select>
                    </div>

                    {/* Create Post button */}
                    {session && (
                        <Button size="sm" asChild className="w-full sm:w-auto">
                            <Link href="/posts/new">
                                <PlusCircleIcon className="mr-2 h-4 w-4" />
                                New Post
                            </Link>
                        </Button>
                    )}
                </div>

                {/* Feed info banner */}
                <div className="border-border/40 bg-muted/30 mb-4 flex items-center justify-between rounded-lg border px-4 py-2.5">
                    <div className="flex items-center gap-2">
                        <div className="bg-primary/10 flex h-6 w-6 items-center justify-center rounded-full">
                            <Building className="text-primary h-3 w-3" />
                        </div>
                        <p className="text-muted-foreground text-sm font-medium">
                            <span className="hidden sm:inline">
                                Showing posts from your organization and
                                communities
                            </span>
                            <span className="sm:hidden">Your feed</span>
                        </p>
                    </div>
                    <div className="text-muted-foreground flex items-center gap-1 text-xs">
                        <span className="hidden md:inline">
                            {totalCount} posts
                        </span>
                        <div className="bg-muted-foreground/50 hidden h-1 w-1 rounded-full md:block"></div>
                        <span className="hidden md:inline">Live feed</span>
                    </div>
                </div>
>>>>>>> 2341262c
            </div>

            <div className="flex flex-col gap-4 lg:flex-row">
                {/* Main content area */}
                <div className="w-full lg:flex-1">{renderPosts()}</div>

<<<<<<< HEAD
                {/* Right sidebar */}
                <div className="w-full shrink-0 md:w-80 lg:w-96">
                    <div className="scrollbar-thin scrollbar-thumb-rounded-md scrollbar-thumb-muted scrollbar-track-transparent sticky top-4 max-h-[calc(100vh-2rem)] space-y-4 overflow-y-auto pr-2">
=======
                {/* Right sidebar - hidden on mobile, shown on large screens */}
                <div className="hidden w-80 shrink-0 lg:block xl:w-96">
                    <div className="scrollbar-thin scrollbar-thumb-rounded-md scrollbar-thumb-gray-300 dark:scrollbar-thumb-gray-600 scrollbar-track-transparent sticky top-4 max-h-[calc(100vh-2rem)] space-y-4 overflow-y-auto pr-2">
>>>>>>> 2341262c
                        {/* Your Communities Section */}
                        {userCommunities.length > 0 ? (
                            <div className="overflow-hidden rounded-md border">
                                <div className="bg-muted/50 px-4 py-3">
                                    <span className="font-medium">
                                        Your Community
                                    </span>
                                </div>
                                {userCommunitiesQuery.isLoading ? (
                                    <div className="p-4">
                                        <div className="space-y-3">
                                            {[1, 2, 3].map((i) => (
                                                <div
                                                    key={i}
                                                    className="flex items-center space-x-3"
                                                >
                                                    <Skeleton className="h-8 w-8 rounded-full" />
                                                    <Skeleton className="h-4 w-40" />
                                                </div>
                                            ))}
                                        </div>
                                    </div>
                                ) : (
                                    <div className="p-2">
                                        {userCommunities.map((community) => (
                                            <Link
                                                key={community.id}
                                                href={`/communities/${community.slug}`}
                                                className="hover:bg-accent flex items-center space-x-3 rounded-md p-2 transition-colors"
                                            >
                                                <Avatar className="h-8 w-8">
                                                    <AvatarImage
                                                        src={
                                                            community.avatar ||
                                                            undefined
                                                        }
                                                        alt={community.name}
                                                    />
                                                    <AvatarFallback className="bg-muted">
                                                        {community.name
                                                            .substring(0, 2)
                                                            .toUpperCase()}
                                                    </AvatarFallback>
                                                </Avatar>
                                                <div className="flex items-center gap-1.5">
                                                    <span className="text-sm font-medium">
                                                        {community.name}
                                                    </span>
                                                    {(community.userRole ===
                                                        'admin' ||
                                                        community.userRole ===
                                                            'moderator') && (
                                                        <div
                                                            className={`flex items-center rounded-full px-1.5 py-0.5 text-xs ${
                                                                community.userRole ===
                                                                'admin'
                                                                    ? 'bg-red-100 text-red-600 dark:bg-red-900/30 dark:text-red-400'
                                                                    : 'bg-blue-100 text-blue-600 dark:bg-blue-900/30 dark:text-blue-400'
                                                            }`}
                                                            title={`You are a ${community.userRole}`}
                                                        >
                                                            <ShieldCheck className="mr-0.5 h-3 w-3" />
                                                            {community.userRole ===
                                                            'admin'
                                                                ? 'Admin'
                                                                : 'Mod'}
                                                        </div>
                                                    )}
                                                </div>
                                            </Link>
                                        ))}
                                        <div className="mt-2 px-2">
                                            <Button
                                                variant="outline"
                                                size="sm"
                                                className="w-full bg-transparent"
                                                asChild
                                            >
                                                <Link href="/communities">
                                                    Browse Communities
                                                </Link>
                                            </Button>
                                        </div>
                                    </div>
                                )}
                            </div>
                        ) : (
                            <Card>
                                <CardHeader>
                                    <CardTitle className="flex items-center gap-2">
                                        <Building className="h-5 w-5" />
                                        Organization
                                    </CardTitle>
                                    <CardDescription>
                                        Your organization information
                                    </CardDescription>
                                </CardHeader>
                                <CardContent className="space-y-4">
                                    {userProfileQuery.isLoading ? (
                                        <div className="space-y-3">
                                            <Skeleton className="h-6 w-40" />
                                            <Skeleton className="h-5 w-32" />
                                            <Skeleton className="h-5 w-36" />
                                        </div>
                                    ) : userProfileQuery.data ? (
                                        <div className="space-y-3">
                                            <div className="flex items-center gap-3">
                                                <Avatar className="h-12 w-12">
                                                    <AvatarFallback className="bg-primary/10">
                                                        {getInitials(
                                                            userProfileQuery
                                                                .data
                                                                ?.orgName ||
                                                                'OR',
                                                        )}
                                                    </AvatarFallback>
                                                </Avatar>
                                                <div>
                                                    <h3 className="font-medium">
                                                        {userProfileQuery.data
                                                            ?.orgName ||
                                                            'Organization'}
                                                    </h3>
                                                    <p className="text-muted-foreground text-sm">
                                                        Organization
                                                    </p>
                                                </div>
                                            </div>
                                            <div className="pt-2">
                                                <p className="text-muted-foreground flex items-center gap-2 text-sm">
                                                    <Mail className="h-4 w-4" />
                                                    {
                                                        userProfileQuery.data
                                                            ?.email
                                                    }
                                                </p>
                                                <p className="text-muted-foreground mt-1 flex items-center gap-2 text-sm">
                                                    <CalendarDays className="h-4 w-4" />
                                                    Joined as member
                                                </p>
                                            </div>
                                            {/* Admin emails section */}
                                            {admins && admins.length > 0 && (
                                                <div className="mt-3 border-t pt-2">
                                                    <h4 className="mb-2 flex items-center text-sm font-medium">
                                                        <ShieldCheck className="mr-1.5 h-4 w-4" />
                                                        Admin Contacts
                                                    </h4>
                                                    <div className="space-y-1">
                                                        {admins.map((admin) => (
                                                            <p
                                                                key={admin.id}
                                                                className="text-muted-foreground flex items-center gap-2 text-xs"
                                                            >
                                                                <Mail className="h-3 w-3" />
                                                                {admin.email}
                                                            </p>
                                                        ))}
                                                    </div>
                                                </div>
                                            )}
                                        </div>
                                    ) : (
                                        <p className="text-muted-foreground">
                                            Unable to load organization details
                                        </p>
                                    )}
                                </CardContent>
                                <CardHeader className="border-t pt-4">
                                    <CardTitle className="text-lg">
                                        Statistics
                                    </CardTitle>
                                </CardHeader>
                                <CardContent>
                                    {statsQuery.isLoading ? (
                                        <div className="space-y-2">
                                            <Skeleton className="h-5 w-28" />
                                            <Skeleton className="h-5 w-24" />
                                            <Skeleton className="h-5 w-32" />
                                        </div>
                                    ) : stats ? (
                                        <div className="space-y-2">
                                            <p className="flex items-center justify-between">
                                                <span className="text-muted-foreground">
                                                    Members:
                                                </span>
                                                <span className="font-medium">
                                                    {stats.totalUsers}
                                                </span>
                                            </p>
                                            <p className="flex items-center justify-between">
                                                <span className="text-muted-foreground">
                                                    Posts:
                                                </span>
                                                <span className="font-medium">
                                                    {stats.totalPosts}
                                                </span>
                                            </p>
                                            <p className="flex items-center justify-between">
                                                <span className="text-muted-foreground">
                                                    Communities:
                                                </span>
                                                <span className="font-medium">
                                                    {stats.totalCommunities}
                                                </span>
                                            </p>
                                        </div>
                                    ) : (
                                        <p className="text-muted-foreground">
                                            Unable to load statistics
                                        </p>
                                    )}
                                </CardContent>
                            </Card>
                        )}
                    </div>
                </div>

                {/* Mobile community access - show at bottom on small screens */}
                <div className="lg:hidden">
                    {userCommunities.length > 0 && (
                        <div className="mt-6 overflow-hidden rounded-md border border-gray-200 dark:border-gray-700">
                            <div className="bg-gray-50 px-4 py-3 dark:bg-gray-800">
                                <span className="font-medium dark:text-white">
                                    Your Communities
                                </span>
                            </div>
                            <div className="p-2 dark:bg-gray-900">
                                <div className="grid grid-cols-2 gap-2 sm:grid-cols-3">
                                    {userCommunities
                                        .slice(0, 6)
                                        .map((community) => (
                                            <Link
                                                key={community.id}
                                                href={`/communities/${community.slug}`}
                                                className="flex items-center space-x-2 rounded-md p-2 transition-colors hover:bg-gray-100 dark:hover:bg-gray-800"
                                            >
                                                <Avatar className="h-6 w-6">
                                                    <AvatarImage
                                                        src={
                                                            community.avatar ||
                                                            undefined
                                                        }
                                                        alt={community.name}
                                                    />
                                                    <AvatarFallback className="bg-gray-200 text-xs text-gray-700 dark:bg-gray-700 dark:text-gray-200">
                                                        {community.name
                                                            .substring(0, 2)
                                                            .toUpperCase()}
                                                    </AvatarFallback>
                                                </Avatar>
                                                <span className="truncate text-xs font-medium dark:text-white">
                                                    {community.name}
                                                </span>
                                            </Link>
                                        ))}
                                </div>
                                <div className="mt-3 px-2">
                                    <Button
                                        variant="outline"
                                        size="sm"
                                        className="w-full"
                                        asChild
                                    >
                                        <Link href="/communities">
                                            Browse All Communities
                                        </Link>
                                    </Button>
                                </div>
                            </div>
                        </div>
                    )}
                </div>
            </div>
        </div>
    );
}<|MERGE_RESOLUTION|>--- conflicted
+++ resolved
@@ -821,9 +821,8 @@
     };
 
     return (
-        <div className="px-4 py-2 md:px-0 md:py-4">
+        <div className="py-4">
             <div className="mb-4">
-<<<<<<< HEAD
                 {/* Header with filter */}
                 <div className="mb-4 flex flex-row items-center gap-2">
                     <div className="min-w-[180px] flex-1">
@@ -854,86 +853,15 @@
                         />
                     </div>
                 </div>
-=======
-                {/* Mobile-optimized header */}
-                <div className="mb-4 space-y-3 sm:flex sm:items-center sm:justify-between sm:space-y-0">
-                    {/* Filter dropdown */}
-                    <div className="flex items-center">
-                        <Select
-                            value={selectedCommunity}
-                            onValueChange={(value) =>
-                                handleCommunityFilterChange(value)
-                            }
-                        >
-                            <SelectTrigger className="w-full sm:w-[180px]">
-                                <SelectValue placeholder="Select filter" />
-                            </SelectTrigger>
-                            <SelectContent>
-                                <SelectItem value="all">All posts</SelectItem>
-                                <SelectItem value="org-only">
-                                    Organization posts only
-                                </SelectItem>
-                                {userCommunities.map((community) => (
-                                    <SelectItem
-                                        key={community.id}
-                                        value={community.id.toString()}
-                                    >
-                                        {community.name}
-                                    </SelectItem>
-                                ))}
-                            </SelectContent>
-                        </Select>
-                    </div>
-
-                    {/* Create Post button */}
-                    {session && (
-                        <Button size="sm" asChild className="w-full sm:w-auto">
-                            <Link href="/posts/new">
-                                <PlusCircleIcon className="mr-2 h-4 w-4" />
-                                New Post
-                            </Link>
-                        </Button>
-                    )}
-                </div>
-
-                {/* Feed info banner */}
-                <div className="border-border/40 bg-muted/30 mb-4 flex items-center justify-between rounded-lg border px-4 py-2.5">
-                    <div className="flex items-center gap-2">
-                        <div className="bg-primary/10 flex h-6 w-6 items-center justify-center rounded-full">
-                            <Building className="text-primary h-3 w-3" />
-                        </div>
-                        <p className="text-muted-foreground text-sm font-medium">
-                            <span className="hidden sm:inline">
-                                Showing posts from your organization and
-                                communities
-                            </span>
-                            <span className="sm:hidden">Your feed</span>
-                        </p>
-                    </div>
-                    <div className="text-muted-foreground flex items-center gap-1 text-xs">
-                        <span className="hidden md:inline">
-                            {totalCount} posts
-                        </span>
-                        <div className="bg-muted-foreground/50 hidden h-1 w-1 rounded-full md:block"></div>
-                        <span className="hidden md:inline">Live feed</span>
-                    </div>
-                </div>
->>>>>>> 2341262c
             </div>
 
-            <div className="flex flex-col gap-4 lg:flex-row">
+            <div className="flex flex-col gap-4 md:flex-row">
                 {/* Main content area */}
-                <div className="w-full lg:flex-1">{renderPosts()}</div>
-
-<<<<<<< HEAD
+                <div className="flex-1">{renderPosts()}</div>
+
                 {/* Right sidebar */}
                 <div className="w-full shrink-0 md:w-80 lg:w-96">
                     <div className="scrollbar-thin scrollbar-thumb-rounded-md scrollbar-thumb-muted scrollbar-track-transparent sticky top-4 max-h-[calc(100vh-2rem)] space-y-4 overflow-y-auto pr-2">
-=======
-                {/* Right sidebar - hidden on mobile, shown on large screens */}
-                <div className="hidden w-80 shrink-0 lg:block xl:w-96">
-                    <div className="scrollbar-thin scrollbar-thumb-rounded-md scrollbar-thumb-gray-300 dark:scrollbar-thumb-gray-600 scrollbar-track-transparent sticky top-4 max-h-[calc(100vh-2rem)] space-y-4 overflow-y-auto pr-2">
->>>>>>> 2341262c
                         {/* Your Communities Section */}
                         {userCommunities.length > 0 ? (
                             <div className="overflow-hidden rounded-md border">
@@ -1151,62 +1079,6 @@
                         )}
                     </div>
                 </div>
-
-                {/* Mobile community access - show at bottom on small screens */}
-                <div className="lg:hidden">
-                    {userCommunities.length > 0 && (
-                        <div className="mt-6 overflow-hidden rounded-md border border-gray-200 dark:border-gray-700">
-                            <div className="bg-gray-50 px-4 py-3 dark:bg-gray-800">
-                                <span className="font-medium dark:text-white">
-                                    Your Communities
-                                </span>
-                            </div>
-                            <div className="p-2 dark:bg-gray-900">
-                                <div className="grid grid-cols-2 gap-2 sm:grid-cols-3">
-                                    {userCommunities
-                                        .slice(0, 6)
-                                        .map((community) => (
-                                            <Link
-                                                key={community.id}
-                                                href={`/communities/${community.slug}`}
-                                                className="flex items-center space-x-2 rounded-md p-2 transition-colors hover:bg-gray-100 dark:hover:bg-gray-800"
-                                            >
-                                                <Avatar className="h-6 w-6">
-                                                    <AvatarImage
-                                                        src={
-                                                            community.avatar ||
-                                                            undefined
-                                                        }
-                                                        alt={community.name}
-                                                    />
-                                                    <AvatarFallback className="bg-gray-200 text-xs text-gray-700 dark:bg-gray-700 dark:text-gray-200">
-                                                        {community.name
-                                                            .substring(0, 2)
-                                                            .toUpperCase()}
-                                                    </AvatarFallback>
-                                                </Avatar>
-                                                <span className="truncate text-xs font-medium dark:text-white">
-                                                    {community.name}
-                                                </span>
-                                            </Link>
-                                        ))}
-                                </div>
-                                <div className="mt-3 px-2">
-                                    <Button
-                                        variant="outline"
-                                        size="sm"
-                                        className="w-full"
-                                        asChild
-                                    >
-                                        <Link href="/communities">
-                                            Browse All Communities
-                                        </Link>
-                                    </Button>
-                                </div>
-                            </div>
-                        </div>
-                    )}
-                </div>
             </div>
         </div>
     );
