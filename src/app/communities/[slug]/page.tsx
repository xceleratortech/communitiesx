--- conflicted
+++ resolved
@@ -506,20 +506,12 @@
     const isAdmin = !!userMembership && userMembership.role === 'admin';
 
     return (
-<<<<<<< HEAD
         <div className="container mx-auto py-6">
             {/* Responsive Banner and Community Info */}
             {/* Professional Banner with Overlapping Avatar */}
             <div className="mb-8">
                 {/* Banner Image */}
                 <div className="relative h-32 w-full overflow-hidden rounded-lg bg-gradient-to-r from-blue-400 to-blue-600 sm:h-40 md:h-48 lg:h-56">
-=======
-        <div className="mx-auto max-w-5xl px-4 py-8">
-            {/* Reddit-style header */}
-            <div className="mb-8">
-                {/* Banner */}
-                <div className="h-32 w-full overflow-hidden bg-gradient-to-r from-blue-500 to-blue-700 sm:h-40">
->>>>>>> 2341262c
                     {community.banner && (
                         <img
                             src={community.banner || '/placeholder.svg'}
@@ -531,7 +523,6 @@
                     <div className="absolute inset-0 bg-black/20" />
                 </div>
 
-<<<<<<< HEAD
                 {/* Overlapping Content Container */}
                 <div className="relative -mt-8 px-4 sm:-mt-10 sm:px-6 md:-mt-12 md:px-8 lg:-mt-16">
                     {/* Mobile Layout */}
@@ -580,55 +571,11 @@
                                                 community.createdAt,
                                             ).toLocaleDateString()}
                                         </span>
-=======
-                {/* Community info bar - clean, no card */}
-                <div className="bg-background border-b py-4">
-                    <div className="flex flex-col gap-4 sm:flex-row sm:items-center sm:justify-between">
-                        {/* Left side: Avatar + info */}
-                        <div className="flex items-center gap-4">
-                            <Avatar className="border-background -mt-8 h-16 w-16 border-4 sm:-mt-10 sm:h-20 sm:w-20">
-                                <AvatarImage
-                                    src={community.avatar || undefined}
-                                    alt={community.name}
-                                />
-                                <AvatarFallback className="bg-primary text-lg sm:text-xl">
-                                    {community.name
-                                        .substring(0, 2)
-                                        .toUpperCase()}
-                                </AvatarFallback>
-                            </Avatar>
-                            <div className="pt-2">
-                                <div className="flex flex-wrap items-center gap-2">
-                                    <h1 className="text-xl font-bold sm:text-2xl">
-                                        r/{community.name}
-                                    </h1>
-                                    {community.type === 'private' ? (
-                                        <Lock className="text-muted-foreground h-4 w-4" />
-                                    ) : (
-                                        <Globe className="text-muted-foreground h-4 w-4" />
-                                    )}
-                                </div>
-                                <div className="text-muted-foreground mt-1 flex flex-wrap items-center gap-4 text-sm">
-                                    <div className="flex items-center gap-1">
-                                        <Users className="h-4 w-4" />
-                                        <span className="font-medium">
-                                            {community.members?.length || 0}
-                                        </span>{' '}
-                                        members
-                                    </div>
-                                    <div className="flex items-center gap-1">
-                                        <Calendar className="h-4 w-4" />
-                                        Created{' '}
-                                        {new Date(
-                                            community.createdAt,
-                                        ).toLocaleDateString()}
->>>>>>> 2341262c
                                     </div>
                                 </div>
                             </div>
                         </div>
 
-<<<<<<< HEAD
                         {/* Action Buttons - Mobile */}
                         <div className="mt-4 flex flex-col gap-2">
                             {isMember ? (
@@ -767,28 +714,16 @@
 
                         {/* Right side - Action Buttons */}
                         <div className="pb-3">
-=======
-                        {/* Right side: Action buttons */}
-                        <div className="flex flex-wrap gap-2 sm:pt-2">
->>>>>>> 2341262c
                             {isMember ? (
                                 <Button
                                     variant="outline"
                                     onClick={handleLeaveCommunity}
                                     disabled={isActionInProgress || isAdmin}
                                 >
-<<<<<<< HEAD
                                     {isAdmin ? 'Admin' : 'Leave Community'}
                                 </Button>
                             ) : isFollower ? (
                                 <div className="flex gap-3">
-=======
-                                    {/* {isAdmin ? "Admin can't leave" : "Leave Community"} */}
-                                    {isAdmin ? 'Admin' : 'Leave Community'}
-                                </Button>
-                            ) : isFollower ? (
-                                <div className="flex gap-2">
->>>>>>> 2341262c
                                     <Button
                                         variant="outline"
                                         onClick={handleUnfollowCommunity}
@@ -814,11 +749,7 @@
                                     )}
                                 </div>
                             ) : (
-<<<<<<< HEAD
                                 <div className="flex gap-3">
-=======
-                                <div className="flex gap-2">
->>>>>>> 2341262c
                                     {hasPendingFollowRequest ? (
                                         <Button disabled variant="secondary">
                                             Follow Request Pending
@@ -834,10 +765,6 @@
                                                 : 'Follow'}
                                         </Button>
                                     )}
-<<<<<<< HEAD
-=======
-
->>>>>>> 2341262c
                                     {hasPendingJoinRequest ? (
                                         <Button disabled variant="secondary">
                                             Join Request Pending
@@ -859,7 +786,6 @@
                 </div>
             </div>
 
-<<<<<<< HEAD
             {/* Enhanced Tabs with Icons and Proper Borders */}
             <Tabs
                 defaultValue="posts"
@@ -1113,102 +1039,6 @@
                             </div>
                         )}
 
-=======
-            {/* Description */}
-            {community.description && (
-                <div className="mb-6">
-                    <p className="text-muted-foreground text-sm leading-relaxed">
-                        {community.description}
-                    </p>
-                </div>
-            )}
-
-            {/* Reddit-style navigation tabs */}
-            <div className="border-border mb-6 border-b">
-                <nav className="flex space-x-8 overflow-x-auto">
-                    <button
-                        onClick={() => handleTabChange('posts')}
-                        className={`border-b-2 px-1 py-2 text-sm font-medium whitespace-nowrap ${
-                            activeTab === 'posts'
-                                ? 'border-primary text-primary'
-                                : 'text-muted-foreground hover:text-foreground hover:border-muted-foreground border-transparent'
-                        }`}
-                    >
-                        Posts
-                    </button>
-                    <button
-                        onClick={() => handleTabChange('about')}
-                        className={`border-b-2 px-1 py-2 text-sm font-medium whitespace-nowrap ${
-                            activeTab === 'about'
-                                ? 'border-primary text-primary'
-                                : 'text-muted-foreground hover:text-foreground hover:border-muted-foreground border-transparent'
-                        }`}
-                    >
-                        About
-                    </button>
-                    <button
-                        onClick={() => handleTabChange('members')}
-                        className={`border-b-2 px-1 py-2 text-sm font-medium whitespace-nowrap ${
-                            activeTab === 'members'
-                                ? 'border-primary text-primary'
-                                : 'text-muted-foreground hover:text-foreground hover:border-muted-foreground border-transparent'
-                        }`}
-                    >
-                        Members
-                    </button>
-                    {(isModerator || isAdmin) && (
-                        <button
-                            onClick={() => handleTabChange('manage')}
-                            className={`relative border-b-2 px-1 py-2 text-sm font-medium whitespace-nowrap ${
-                                activeTab === 'manage'
-                                    ? 'border-primary text-primary'
-                                    : 'text-muted-foreground hover:text-foreground hover:border-muted-foreground border-transparent'
-                            }`}
-                        >
-                            Manage
-                            {pendingRequests && pendingRequests.length > 0 && (
-                                <span className="absolute -top-1 -right-1 flex h-5 w-5 items-center justify-center rounded-full bg-red-500 text-[10px] text-white">
-                                    {pendingRequests.length}
-                                </span>
-                            )}
-                        </button>
-                    )}
-                </nav>
-            </div>
-
-            {/* Tab content */}
-            <div className="space-y-4">
-                {activeTab === 'posts' && (
-                    <div className="space-y-4">
-                        {isMember && (
-                            <div className="mb-6">
-                                <Button asChild className="w-full">
-                                    <Link
-                                        href={`/posts/new?communityId=${community.id}&communitySlug=${community.slug}`}
-                                    >
-                                        Create Post
-                                    </Link>
-                                </Button>
-                            </div>
-                        )}
-
-                        {!isMember && isFollower && (
-                            <div className="bg-muted/50 mb-6 rounded-md p-4 text-center">
-                                <p className="text-muted-foreground mb-2">
-                                    You need to be a member to create posts
-                                </p>
-                                <Button
-                                    onClick={handleJoinCommunity}
-                                    disabled={isActionInProgress}
-                                >
-                                    {isActionInProgress
-                                        ? 'Processing...'
-                                        : 'Join Community'}
-                                </Button>
-                            </div>
-                        )}
-
->>>>>>> 2341262c
                         {!isMember &&
                             !isFollower &&
                             community.type === 'private' && (
@@ -1236,107 +1066,6 @@
                                                 : 'Join Community'}
                                         </Button>
                                     </div>
-<<<<<<< HEAD
-=======
-                                </div>
-                            )}
-
-                        {community.posts && community.posts.length > 0 ? (
-                            <div className="space-y-2">
-                                {community.posts.map((post: any) => (
-                                    <Link
-                                        key={post.id}
-                                        href={`/posts/${post.id}`}
-                                        className="block"
-                                    >
-                                        <div className="bg-card border-border hover:bg-accent/50 cursor-pointer rounded-md border p-4 transition-colors">
-                                            {/* Post header */}
-                                            <div className="text-muted-foreground mb-2 flex items-center gap-2 text-xs">
-                                                <span>r/{community.name}</span>
-                                                <span>•</span>
-                                                <span>
-                                                    Posted by u/
-                                                    {post.author?.name ||
-                                                        'Unknown'}
-                                                </span>
-                                                <span>•</span>
-                                                <span>
-                                                    {getRelativeTime(
-                                                        new Date(
-                                                            post.createdAt,
-                                                        ),
-                                                    )}
-                                                </span>
-                                            </div>
-
-                                            {/* Post title */}
-                                            <h3 className="text-foreground hover:text-primary mb-2 text-base font-medium">
-                                                {post.title}
-                                            </h3>
-
-                                            {/* Post content preview */}
-                                            <div
-                                                className="text-muted-foreground mb-3 line-clamp-3 text-sm"
-                                                dangerouslySetInnerHTML={{
-                                                    __html: post.content,
-                                                }}
-                                            />
-
-                                            {/* Post footer */}
-                                            <div className="text-muted-foreground flex items-center gap-4 text-xs">
-                                                <div className="hover:text-foreground flex items-center gap-1">
-                                                    <MessageSquare className="h-4 w-4" />
-                                                    <span>
-                                                        {post.comments
-                                                            ?.length || 0}{' '}
-                                                        comments
-                                                    </span>
-                                                </div>
-                                                <div className="hover:text-foreground flex items-center gap-1">
-                                                    <Eye className="h-4 w-4" />
-                                                    <span>Share</span>
-                                                </div>
-                                            </div>
-                                        </div>
-                                    </Link>
-                                ))}
-                            </div>
-                        ) : community.type === 'private' &&
-                          !isMember &&
-                          !isFollower ? (
-                            <div className="py-12 text-center">
-                                <h3 className="text-lg font-medium">
-                                    Private Community
-                                </h3>
-                                <p className="text-muted-foreground mt-2">
-                                    Follow or join this community to view posts.
-                                </p>
-                            </div>
-                        ) : (
-                            <div className="py-12 text-center">
-                                <h3 className="text-lg font-medium">
-                                    No posts yet
-                                </h3>
-                                <p className="text-muted-foreground mt-2">
-                                    {isMember
-                                        ? 'Be the first to create a post in this community!'
-                                        : 'No posts have been created yet.'}
-                                </p>
-                            </div>
-                        )}
-                    </div>
-                )}
-
-                {activeTab === 'about' && (
-                    <Card>
-                        <CardHeader>
-                            <CardTitle>Community Rules</CardTitle>
-                        </CardHeader>
-                        <CardContent>
-                            {community.rules ? (
-                                <div className="whitespace-pre-line">
-                                    {community.rules}
->>>>>>> 2341262c
                                 </div>
                             )}
 
@@ -1464,7 +1193,6 @@
                                     {community.description ||
                                         'No description provided.'}
                                 </p>
-<<<<<<< HEAD
                             </div>
 
                             <div>
@@ -1506,22 +1234,6 @@
                                 )}
                             </div>
 
-=======
-                            )}
-                        </CardContent>
-                    </Card>
-                )}
-
-                {activeTab === 'members' && (
-                    <Card>
-                        <CardHeader>
-                            <CardTitle>Members</CardTitle>
-                            <CardDescription>
-                                People who are part of this community
-                            </CardDescription>
-                        </CardHeader>
-                        <CardContent>
->>>>>>> 2341262c
                             {community.members &&
                             community.members.length > 0 ? (
                                 <>
@@ -1935,7 +1647,6 @@
                                     No members found.
                                 </p>
                             )}
-<<<<<<< HEAD
                         </div>
 
                         <InviteEmailDialog
@@ -2094,194 +1805,6 @@
                     )}
                 </div>
             </Tabs>
-=======
-                        </CardContent>
-                    </Card>
-                )}
-
-                {(isModerator || isAdmin) && activeTab === 'manage' && (
-                    <div className="space-y-6">
-                        <Card className="mb-6">
-                            <CardHeader>
-                                <CardTitle>Pending Requests</CardTitle>
-                                <CardDescription>
-                                    Manage join and follow requests for this
-                                    community
-                                </CardDescription>
-                            </CardHeader>
-                            <CardContent>
-                                {pendingRequests &&
-                                pendingRequests.length > 0 ? (
-                                    <Table>
-                                        <TableHeader>
-                                            <TableRow>
-                                                <TableHead>User</TableHead>
-                                                <TableHead>
-                                                    Request Type
-                                                </TableHead>
-                                                <TableHead>
-                                                    Requested At
-                                                </TableHead>
-                                                <TableHead className="text-right">
-                                                    Actions
-                                                </TableHead>
-                                            </TableRow>
-                                        </TableHeader>
-                                        <TableBody>
-                                            {pendingRequests.map((request) => (
-                                                <TableRow key={request.id}>
-                                                    <TableCell>
-                                                        <div className="flex items-center gap-2">
-                                                            <Avatar className="h-8 w-8">
-                                                                <AvatarImage
-                                                                    src={
-                                                                        request
-                                                                            .user
-                                                                            ?.image ||
-                                                                        undefined
-                                                                    }
-                                                                />
-                                                                <AvatarFallback>
-                                                                    {request.user?.name
-                                                                        ?.substring(
-                                                                            0,
-                                                                            2,
-                                                                        )
-                                                                        .toUpperCase() ||
-                                                                        'U'}
-                                                                </AvatarFallback>
-                                                            </Avatar>
-                                                            <span>
-                                                                {
-                                                                    request.user
-                                                                        ?.name
-                                                                }
-                                                            </span>
-                                                        </div>
-                                                    </TableCell>
-                                                    <TableCell>
-                                                        <Badge
-                                                            variant={
-                                                                request.requestType ===
-                                                                'join'
-                                                                    ? 'default'
-                                                                    : 'secondary'
-                                                            }
-                                                        >
-                                                            {request.requestType ===
-                                                            'join'
-                                                                ? 'Join'
-                                                                : 'Follow'}
-                                                        </Badge>
-                                                        <div className="text-muted-foreground mt-1 text-xs">
-                                                            {request.requestType ===
-                                                            'join'
-                                                                ? 'User wants to become a member'
-                                                                : 'User wants to follow posts'}
-                                                        </div>
-                                                    </TableCell>
-                                                    <TableCell>
-                                                        {new Date(
-                                                            request.requestedAt,
-                                                        ).toLocaleDateString()}
-                                                        <div className="text-muted-foreground mt-1 text-xs">
-                                                            {getRelativeTime(
-                                                                new Date(
-                                                                    request.requestedAt,
-                                                                ),
-                                                            )}
-                                                        </div>
-                                                    </TableCell>
-                                                    <TableCell className="text-right">
-                                                        <div className="flex justify-end gap-2">
-                                                            <Button
-                                                                variant="outline"
-                                                                size="sm"
-                                                                onClick={() =>
-                                                                    handleApproveRequest(
-                                                                        request.id,
-                                                                    )
-                                                                }
-                                                            >
-                                                                <CheckCircle className="mr-1 h-4 w-4" />
-                                                                Approve
-                                                            </Button>
-                                                            <Button
-                                                                variant="outline"
-                                                                size="sm"
-                                                                onClick={() =>
-                                                                    handleRejectRequest(
-                                                                        request.id,
-                                                                    )
-                                                                }
-                                                            >
-                                                                <XCircle className="mr-1 h-4 w-4" />
-                                                                Reject
-                                                            </Button>
-                                                        </div>
-                                                    </TableCell>
-                                                </TableRow>
-                                            ))}
-                                        </TableBody>
-                                    </Table>
-                                ) : (
-                                    <p className="text-muted-foreground py-4 text-center">
-                                        No pending requests at this time.
-                                    </p>
-                                )}
-                            </CardContent>
-                        </Card>
-
-                        {isAdmin && (
-                            <Card className="mb-6">
-                                <CardHeader>
-                                    <CardTitle>Community Settings</CardTitle>
-                                    <CardDescription>
-                                        Manage community details and settings
-                                    </CardDescription>
-                                </CardHeader>
-                                <CardContent className="space-y-4">
-                                    <Button asChild className="mr-2">
-                                        <Link
-                                            href={`/communities/${community.slug}/edit`}
-                                        >
-                                            Edit Community
-                                        </Link>
-                                    </Button>
-                                </CardContent>
-                            </Card>
-                        )}
-
-                        <Card>
-                            <CardHeader>
-                                <CardTitle>Invite Members</CardTitle>
-                                <CardDescription>
-                                    Send email invitations to join this
-                                    community
-                                </CardDescription>
-                            </CardHeader>
-                            <CardContent>
-                                <Button
-                                    onClick={() =>
-                                        setIsInviteEmailDialogOpen(true)
-                                    }
-                                >
-                                    Invite
-                                </Button>
-
-                                <InviteEmailDialog
-                                    open={isInviteEmailDialogOpen}
-                                    onOpenChange={setIsInviteEmailDialogOpen}
-                                    communityId={community.id}
-                                    communityName={community.name}
-                                    isAdmin={isAdmin}
-                                />
-                            </CardContent>
-                        </Card>
-                    </div>
-                )}
-            </div>
->>>>>>> 2341262c
 
             {/* Leave Community Alert Dialog */}
             <AlertDialog
@@ -2367,7 +1890,6 @@
 function CommunityDetailSkeleton() {
     return (
         <div className="container mx-auto px-4 py-8 md:px-6">
-<<<<<<< HEAD
             {/* Banner and Community Info Skeleton */}
             <div className="mb-8">
                 <Skeleton className="h-32 w-full rounded-lg sm:h-40 md:h-48 lg:h-56" />
@@ -2402,30 +1924,6 @@
                         <div className="flex gap-3 pb-3">
                             <Skeleton className="h-10 w-32" />
                             <Skeleton className="h-10 w-32" />
-=======
-            {/* Reddit-style header */}
-            <div className="mb-8">
-                {/* Banner */}
-                <div className="h-20 w-full overflow-hidden rounded-t-lg bg-gradient-to-r from-blue-500 to-blue-700 sm:h-24">
-                    <Skeleton className="h-full w-full" />
-                </div>
-
-                {/* Community info bar */}
-                <div className="bg-card rounded-b-lg border border-t-0 p-4">
-                    <div className="flex flex-col gap-4 sm:flex-row sm:items-center sm:justify-between">
-                        {/* Left side: Avatar + info */}
-                        <div className="flex items-center gap-3">
-                            <Skeleton className="h-16 w-16 rounded-full sm:h-20 sm:w-20" />
-                            <div>
-                                <Skeleton className="h-8 w-64" />
-                                <Skeleton className="h-4 w-40" />
-                            </div>
-                        </div>
-
-                        {/* Right side: Action buttons */}
-                        <div className="flex flex-wrap gap-2">
-                            <Skeleton className="h-10 w-24" />
->>>>>>> 2341262c
                         </div>
                     </div>
                 </div>
