import { z } from 'zod';
import { publicProcedure } from '../trpc';
import { db } from '@/server/db';
import { TRPCError } from '@trpc/server';
import {
    communities,
    communityMembers,
    posts,
    communityAllowedOrgs,
    tags,
    users,
<<<<<<< HEAD
    pollOptions,
=======
    postTags,
>>>>>>> 2c74d224
} from '@/server/db/schema';
import {
    eq,
    and,
    desc,
    or,
    lt,
    inArray,
    sql,
    ilike,
    asc,
    gte,
    lte,
} from 'drizzle-orm';

// Helper function to check if user is SuperAdmin
function isSuperAdmin(session: any): boolean {
    return session?.user?.appRole === 'admin';
}

export const discoveryProcedures = {
    // Search communities by name
    search: publicProcedure
        .input(
            z.object({
                search: z.string().min(1),
                limit: z.number().min(1).max(100).default(20),
                offset: z.number().default(0),
            }),
        )
        .query(async ({ ctx, input }) => {
            const { search, limit, offset } = input;

            // Check if user is SuperAdmin
            const isSuperAdminUser = isSuperAdmin(ctx.session);

            // orgId is included in the user object via selectUserFields and customSession in better-auth config
            const orgId = (ctx.session?.user as { orgId?: string })?.orgId;

            // This includes public communities and communities from their org
            let baseFilter: any;

            if (isSuperAdminUser) {
                // SuperAdmin can see ALL communities
                baseFilter = undefined; // No filter needed
            } else if (orgId) {
                // Get all community IDs where this org is allowed
                const allowedCommunityRows = await db
                    .select({ communityId: communityAllowedOrgs.communityId })
                    .from(communityAllowedOrgs)
                    .where(eq(communityAllowedOrgs.orgId, orgId));
                const allowedCommunityIds = allowedCommunityRows.map(
                    (row) => row.communityId,
                );

                // Show communities that are: public OR belong to user's org OR are explicitly allowed for user's org
                baseFilter = or(
                    eq(communities.type, 'public'), // Public communities
                    eq(communities.orgId, orgId), // User's org communities
                    allowedCommunityIds.length > 0
                        ? inArray(communities.id, allowedCommunityIds)
                        : sql`false`, // Explicitly allowed communities
                );
            } else {
                // If no orgId, only show public communities
                baseFilter = eq(communities.type, 'public');
            }

            const searchTerm = `%${search.toLowerCase()}%`;
            const searchFilter = ilike(communities.name, searchTerm);

            // Get total count for pagination
            const totalCountResult = await db
                .select({ count: sql<number>`count(*)` })
                .from(communities)
                .where(
                    isSuperAdminUser
                        ? searchFilter
                        : and(baseFilter, searchFilter),
                );

            const totalCount = totalCountResult[0]?.count || 0;

            // Fetch paginated results
            const searchResults = await db.query.communities.findMany({
                where: isSuperAdminUser
                    ? searchFilter
                    : and(baseFilter, searchFilter),
                with: {
                    members: {
                        with: {
                            user: {
                                columns: {
                                    id: true,
                                    name: true,
                                    email: true,
                                    image: true,
                                },
                            },
                        },
                        limit: 3, // Only get first 3 members for avatar display
                    },
                    posts: {
                        where: eq(posts.isDeleted, false),
                    },
                    creator: {
                        columns: {
                            id: true,
                            name: true,
                            email: true,
                        },
                    },
                },
                orderBy: desc(communities.id),
                limit: limit,
                offset: offset,
            });

            // Check if there are more results
            const hasNextPage = offset + limit < totalCount;

            return {
                items: searchResults,
                totalCount,
                hasNextPage,
            };
        }),

    getAll: publicProcedure
        .input(
            z
                .object({
                    limit: z.number().min(1).max(100).default(6),
                    cursor: z.number().optional(), // ID of the last item
                })
                .optional(),
        )
        .query(async ({ ctx, input }) => {
            const limit = input?.limit ?? 6;
            const cursor = input?.cursor;

            // Check if user is SuperAdmin
            const isSuperAdminUser = isSuperAdmin(ctx.session);

            // orgId is included in the user object via selectUserFields and customSession in better-auth config
            const orgId = (ctx.session?.user as { orgId?: string })?.orgId;

            // If not SuperAdmin and no orgId, return empty
            if (!isSuperAdmin && !orgId) {
                return { items: [], nextCursor: undefined };
            }

            let filter: any;

            if (isSuperAdminUser) {
                // SuperAdmin can see ALL communities
                filter = undefined; // No filter needed
            } else if (orgId) {
                // Get all community IDs where this org is allowed
                const allowedCommunityRows = await db
                    .select({ communityId: communityAllowedOrgs.communityId })
                    .from(communityAllowedOrgs)
                    .where(eq(communityAllowedOrgs.orgId, orgId));
                const allowedCommunityIds = allowedCommunityRows.map(
                    (row) => row.communityId,
                );

                // Compose filter: orgId match OR allowed orgs
                filter = or(
                    eq(communities.orgId, orgId),
                    allowedCommunityIds.length > 0
                        ? inArray(communities.id, allowedCommunityIds)
                        : sql`false`,
                );
            } else {
                // This should never happen due to the check above, but TypeScript needs this
                return { items: [], nextCursor: undefined };
            }

            let query = db.query.communities;

            // If cursor is provided, fetch items after the cursor
            if (cursor) {
                const allCommunities = await query.findMany({
                    where: isSuperAdminUser
                        ? lt(communities.id, cursor)
                        : and(filter, lt(communities.id, cursor)),
                    with: {
                        posts: {
                            where: eq(posts.isDeleted, false),
                        },
                        creator: {
                            columns: {
                                id: true,
                                name: true,
                                email: true,
                            },
                        },
                        members: {
                            with: {
                                user: {
                                    columns: {
                                        id: true,
                                        name: true,
                                        email: true,
                                        image: true,
                                    },
                                },
                            },
                            limit: 3, // Only get first 3 members for avatar display
                        },
                    },
                    orderBy: desc(communities.id),
                    limit,
                });

                // Get member counts for each community
                const communityIds = allCommunities.map((c) => c.id);
                const memberCounts = await db
                    .select({
                        communityId: communityMembers.communityId,
                        count: sql<number>`count(*)`.as('count'),
                    })
                    .from(communityMembers)
                    .where(
                        communityIds.length > 0
                            ? inArray(
                                  communityMembers.communityId,
                                  communityIds,
                              )
                            : sql`false`,
                    )
                    .groupBy(communityMembers.communityId);

                // Create a map of community ID to member count
                const memberCountMap = new Map(
                    memberCounts.map((mc) => [mc.communityId, mc.count]),
                );

                // Add member count to each community
                const communitiesWithCounts = allCommunities.map(
                    (community) => ({
                        ...community,
                        memberCount: memberCountMap.get(community.id) || 0,
                    }),
                );

                const nextCursor =
                    communitiesWithCounts.length === limit
                        ? communitiesWithCounts[
                              communitiesWithCounts.length - 1
                          ]?.id
                        : undefined;

                return {
                    items: communitiesWithCounts,
                    nextCursor,
                };
            } else {
                // First page
                const allCommunities = await query.findMany({
                    where: isSuperAdminUser ? undefined : filter,
                    with: {
                        posts: {
                            where: eq(posts.isDeleted, false),
                        },
                        creator: {
                            columns: {
                                id: true,
                                name: true,
                                email: true,
                            },
                        },
                        members: {
                            with: {
                                user: {
                                    columns: {
                                        id: true,
                                        name: true,
                                        email: true,
                                        image: true,
                                    },
                                },
                            },
                            limit: 3, // Only get first 3 members for avatar display
                        },
                    },
                    orderBy: desc(communities.id),
                    limit,
                });

                // Get member counts for each community
                const communityIds = allCommunities.map((c) => c.id);
                const memberCounts = await db
                    .select({
                        communityId: communityMembers.communityId,
                        count: sql<number>`count(*)`.as('count'),
                    })
                    .from(communityMembers)
                    .where(
                        communityIds.length > 0
                            ? inArray(
                                  communityMembers.communityId,
                                  communityIds,
                              )
                            : sql`false`,
                    )
                    .groupBy(communityMembers.communityId);

                // Create a map of community ID to member count
                const memberCountMap = new Map(
                    memberCounts.map((mc) => [mc.communityId, mc.count]),
                );

                // Add member count to each community
                const communitiesWithCounts = allCommunities.map(
                    (community) => ({
                        ...community,
                        memberCount: memberCountMap.get(community.id) || 0,
                    }),
                );

                const nextCursor =
                    communitiesWithCounts.length === limit
                        ? communitiesWithCounts[
                              communitiesWithCounts.length - 1
                          ]?.id
                        : undefined;

                return {
                    items: communitiesWithCounts,
                    nextCursor,
                };
            }
        }),

    getById: publicProcedure
        .input(z.object({ id: z.number() }))
        .query(async ({ input, ctx }) => {
            try {
                const community = await db.query.communities.findFirst({
                    where: eq(communities.id, input.id),
                    with: {
                        members: {
                            with: {
                                user: {
                                    columns: {
                                        id: true,
                                        name: true,
                                        email: true,
                                        image: true,
                                    },
                                },
                            },
                        },
                        posts: {
                            where: eq(posts.isDeleted, false),
                        },
                        creator: {
                            columns: {
                                id: true,
                                name: true,
                                email: true,
                            },
                        },
                        allowedOrgs: {
                            with: {
                                organization: true,
                            },
                        },
                        tags: true,
                    },
                });

                if (!community) {
                    return null;
                }

                // If the community is private, check if the user has access
                if (community.type === 'private' && ctx.session?.user) {
                    const userId = ctx.session.user.id;

                    // Check if user is a member
                    const membership = community.members.find(
                        (m) => m.userId === userId && m.status === 'active',
                    );

                    // If user is not a member, return the community without posts
                    if (!membership) {
                        return {
                            ...community,
                            posts: [],
                            members: community.members.map((member) => ({
                                ...member,
                                membershipType: 'member' as const,
                            })),
                        };
                    }
                } else if (community.type === 'private' && !ctx.session?.user) {
                    // If community is private and user is not logged in, hide posts
                    return {
                        ...community,
                        posts: [],
                        members: community.members.map((member) => ({
                            ...member,
                            membershipType: 'member' as const,
                        })),
                    };
                }

                // For public communities: restrict posts to the viewer's org
                if (community.type === 'public') {
                    const viewerOrgId = (ctx.session?.user as any)?.orgId;
                    if (!viewerOrgId) {
                        // If user is not logged in or has no org, do not show any posts
                        return {
                            ...community,
                            posts: [],
                        };
                    }
                }

                // Load posts with authors and tags (include org filter for public communities)
                const viewerOrgId = (ctx.session?.user as any)?.orgId;
                const orgFilter =
                    community.type === 'public' && viewerOrgId
                        ? [eq(posts.orgId, viewerOrgId)]
                        : [];

                const postsWithAuthors = await db.query.posts.findMany({
                    where: and(
                        eq(posts.communityId, community.id),
                        eq(posts.isDeleted, false),
                        ...orgFilter,
                    ),
                    with: {
                        author: true,
                        postTags: {
                            with: {
                                tag: true,
                            },
                        },
                        attachments: true,
                    },
                    orderBy: desc(posts.createdAt),
                });

                // Transform posts to include tags array
                const postsWithTags = postsWithAuthors.map((post) => ({
                    ...post,
                    tags: post.postTags.map((pt) => pt.tag),
                }));

                //Load the tags associated with the community
                const communityTags = await db.query.tags.findMany({
                    where: eq(tags.communityId, community.id),
                    orderBy: desc(tags.createdAt),
                });

                // Return the community with posts that include author information and tags
                return {
                    ...community,
                    posts: postsWithTags,
                    tags: communityTags,
                    members: community.members.map((member) => ({
                        ...member,
                        membershipType: 'member' as const,
                    })),
                };
            } catch (error) {
                console.error(
                    `Error fetching community with ID ${input.id}:`,
                    error,
                );
                return null;
            }
        }),

    getBySlug: publicProcedure
        .input(
            z.object({
                slug: z.string(),
                sort: z
                    .enum(['latest', 'oldest', 'most-commented'])
                    .default('latest'),
                dateFilter: z
                    .object({
                        type: z.enum([
                            'all',
                            'today',
                            'week',
                            'month',
                            'custom',
                        ]),
                        startDate: z.date().optional(),
                        endDate: z.date().optional(),
                    })
                    .optional(),
            }),
        )
        .query(async ({ input, ctx }) => {
            try {
                const { slug, sort, dateFilter } = input;
                const community = await db.query.communities.findFirst({
                    where: eq(communities.slug, slug),
                    with: {
                        members: {
                            where: eq(
                                communityMembers.membershipType,
                                'member',
                            ),
                            with: {
                                user: {
                                    columns: {
                                        id: true,
                                        name: true,
                                        email: true,
                                        image: true,
                                    },
                                },
                            },
                        },
                        posts: {
                            where: eq(posts.isDeleted, false),
                        },
                        creator: {
                            columns: {
                                id: true,
                                name: true,
                                email: true,
                            },
                        },
                        allowedOrgs: {
                            with: {
                                organization: true,
                            },
                        },
                        tags: true,
                    },
                });

                if (!community) {
                    return null;
                }

                // If the community is private, check if the user has access
                if (community.type === 'private' && ctx.session?.user) {
                    const userId = ctx.session.user.id;
                    const userOrgId = (ctx.session.user as any).orgId;

                    // Check if user is SuperAdmin first
                    const user = await db.query.users.findFirst({
                        where: eq(users.id, userId),
                        columns: {
                            appRole: true,
                            role: true,
                        },
                    });

                    // SuperAdmin can access all communities
                    if (user?.appRole === 'admin') {
                        // Continue to load posts normally
                    } else {
                        // Check if user is a member
                        const membership = community.members.find(
                            (m) => m.userId === userId && m.status === 'active',
                        );

                        // --- ORG ADMIN OVERRIDE ---
                        // Check if user is org admin for this community
                        let isOrgAdminForCommunity = false;
                        if (
                            userOrgId &&
                            community.orgId &&
                            userOrgId === community.orgId
                        ) {
                            isOrgAdminForCommunity = user?.role === 'admin';
                        }

                        // If user is not a member and not org admin, hide posts
                        if (!membership && !isOrgAdminForCommunity) {
                            return {
                                ...community,
                                posts: [],
                                members: community.members.map((member) => ({
                                    ...member,
                                    membershipType: 'member' as const,
                                })),
                            };
                        }
                    }
                } else if (community.type === 'private' && !ctx.session?.user) {
                    // If community is private and user is not logged in, hide posts
                    return {
                        ...community,
                        posts: [],
                        members: community.members.map((member) => ({
                            ...member,
                            membershipType: 'member' as const,
                        })),
                    };
                }

                // Determine order by clause based on sort option
                let orderByClause;
                if (sort === 'most-commented') {
                    // For comment count sorting, we need to use a subquery
                    orderByClause = sql`(
                        SELECT COUNT(*) FROM comments c 
                        WHERE c.post_id = posts.id AND c.is_deleted = false
                    ) DESC`;
                } else {
                    orderByClause =
                        sort === 'latest'
                            ? desc(posts.createdAt)
                            : asc(posts.createdAt);
                }

                // Build date filter conditions
                let dateFilterConditions = [];
                if (dateFilter && dateFilter.type !== 'all') {
                    const now = new Date();
                    let startDate: Date | undefined;
                    let endDate: Date | undefined;

                    switch (dateFilter.type) {
                        case 'today':
                            startDate = new Date(
                                now.getFullYear(),
                                now.getMonth(),
                                now.getDate(),
                            );
                            endDate = new Date(
                                now.getFullYear(),
                                now.getMonth(),
                                now.getDate(),
                                23,
                                59,
                                59,
                                999,
                            );
                            break;
                        case 'week':
                            startDate = new Date(
                                now.getTime() - 7 * 24 * 60 * 60 * 1000,
                            );
                            endDate = now;
                            break;
                        case 'month':
                            startDate = new Date(
                                now.getTime() - 30 * 24 * 60 * 60 * 1000,
                            );
                            endDate = now;
                            break;
                        case 'custom':
                            startDate = dateFilter.startDate;
                            endDate = dateFilter.endDate;
                            // Ensure start date is at the beginning of the day
                            if (startDate) {
                                startDate = new Date(
                                    startDate.getFullYear(),
                                    startDate.getMonth(),
                                    startDate.getDate(),
                                    0,
                                    0,
                                    0,
                                    0,
                                );
                            }
                            // Ensure end date includes the full day
                            if (endDate) {
                                endDate = new Date(
                                    endDate.getFullYear(),
                                    endDate.getMonth(),
                                    endDate.getDate(),
                                    23,
                                    59,
                                    59,
                                    999,
                                );
                            }
                            break;
                    }

                    if (startDate) {
                        dateFilterConditions.push(
                            gte(posts.createdAt, startDate),
                        );
                    }
                    if (endDate) {
                        dateFilterConditions.push(
                            lte(posts.createdAt, endDate),
                        );
                    }
                }

                // For public communities: restrict posts to the viewer's org
                if (community.type === 'public') {
                    const viewerOrgId = (ctx.session?.user as any)?.orgId;
                    if (!viewerOrgId) {
                        // If user is not logged in or has no org, do not show any posts
                        return {
                            ...community,
                            orgId: community.orgId,
                            posts: [],
                            members: community.members.map((member) => ({
                                ...member,
                                membershipType: 'member' as const,
                            })),
                        };
                    }
                }

                const viewerOrgId = (ctx.session?.user as any)?.orgId;
                const orgFilter =
                    community.type === 'public' && viewerOrgId
                        ? [eq(posts.orgId, viewerOrgId)]
                        : [];

                // Load posts with authors, tags, comments, and poll (include org filter for public communities)
                const postsWithAuthors = await db.query.posts.findMany({
                    where: and(
                        eq(posts.communityId, community.id),
                        eq(posts.isDeleted, false),
                        ...dateFilterConditions,
                        ...orgFilter,
                    ),
                    with: {
                        author: true,
                        postTags: {
                            with: {
                                tag: true,
                            },
                        },
                        comments: true, // <-- include comments
                        poll: {
                            with: {
                                options: {
                                    orderBy: asc(pollOptions.orderIndex),
                                },
                            },
                        },
                        attachments: true,
                    },
                    orderBy: orderByClause,
                });

                // Transform posts to include tags array and comments array
                const postsWithTags = postsWithAuthors.map((post) => ({
                    ...post,
                    tags: post.postTags.map((pt) => pt.tag),
                    comments: post.comments?.filter((c) => !c.isDeleted) || [],
                }));

                // Compute tag post counts (respecting same filters as posts)
                const tagCountRows = await db
                    .select({
                        tagId: postTags.tagId,
                        count: sql<number>`count(*)`.as('count'),
                    })
                    .from(postTags)
                    .innerJoin(posts, eq(postTags.postId, posts.id))
                    .where(
                        and(
                            eq(posts.communityId, community.id),
                            eq(posts.isDeleted, false),
                            ...dateFilterConditions,
                            ...orgFilter,
                        ),
                    )
                    .groupBy(postTags.tagId);

                const tagIdToCount = new Map<number, number>(
                    tagCountRows.map((r) => [r.tagId, r.count]),
                );

                // Load all tags for the community and attach counts
                const communityTags = await db.query.tags.findMany({
                    where: eq(tags.communityId, community.id),
                    orderBy: desc(tags.createdAt),
                });
                const tagsWithCounts = communityTags.map((t) => ({
                    ...t,
                    postCount: tagIdToCount.get(t.id) || 0,
                }));

                // Return the community with posts and tags including counts
                return {
                    ...community,
                    orgId: community.orgId,
                    posts: postsWithTags,
                    tags: tagsWithCounts,
                    members: community.members.map((member) => ({
                        ...member,
                        membershipType: 'member' as const,
                    })),
                };
            } catch (error) {
                console.error(
                    `Error fetching community with slug ${input.slug}:`,
                    error,
                );
                return null;
            }
        }),
};<|MERGE_RESOLUTION|>--- conflicted
+++ resolved
@@ -9,11 +9,8 @@
     communityAllowedOrgs,
     tags,
     users,
-<<<<<<< HEAD
     pollOptions,
-=======
     postTags,
->>>>>>> 2c74d224
 } from '@/server/db/schema';
 import {
     eq,
